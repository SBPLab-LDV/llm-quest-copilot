--- conflicted
+++ resolved
@@ -1,1784 +1,1701 @@
-#!/usr/bin/env python3
-# -*- coding: utf-8 -*-
-"""對話系統 API 服務器。
-提供了基於 FastAPI 的接口，可以與對話系統進行交互。
-"""
-
-import os
-import uuid
-import time
-import asyncio
-import logging
-import tempfile
-import json
-from datetime import datetime
-from typing import Dict, Optional, List, Any, Union
-import sys
-import codecs
-from dataclasses import asdict
-import yaml
-
-import uvicorn
-from fastapi import FastAPI, HTTPException, UploadFile, File, Form, BackgroundTasks, Request, Body
-from fastapi.responses import FileResponse
-from fastapi.middleware.cors import CORSMiddleware
-from pydantic import BaseModel
-
-# 添加更完整的錯誤處理和日誌記錄
-import traceback
-
-# 自定義 StreamHandler 來處理 Windows 控制台編碼問題
-class SafeStreamHandler(logging.StreamHandler):
-    def emit(self, record):
-        try:
-            msg = self.format(record)
-            stream = self.stream
-            # 安全輸出，捕獲任何編碼錯誤
-            try:
-                stream.write(msg + self.terminator)
-            except UnicodeEncodeError:
-                # 對於 Windows 控制台，移除不能顯示的字符或使用替代字符
-                safe_msg = "".join(c if ord(c) < 128 else '?' for c in msg)
-                stream.write(safe_msg + self.terminator)
-            self.flush()
-        except Exception:
-            self.handleError(record)
-
-# 設置日誌記錄器，確保使用 UTF-8 編碼
-logging.basicConfig(
-    level=logging.DEBUG,
-    format='%(asctime)s - %(name)s - %(levelname)s - %(message)s',
-    handlers=[
-        logging.FileHandler('api_server.log', mode='w', encoding='utf-8')
-    ]
-)
-
-# 添加安全控制台處理器
-console_handler = SafeStreamHandler()
-console_handler.setLevel(logging.INFO)
-console_handler.setFormatter(logging.Formatter('%(asctime)s - %(name)s - %(levelname)s - %(message)s'))
-
-# 獲取根日誌記錄器並添加處理器
-root_logger = logging.getLogger()
-root_logger.addHandler(console_handler)
-
-# 模組日誌記錄器
-logger = logging.getLogger(__name__)
-
-# 導入現有的對話系統
-from ..core.dialogue_factory import create_dialogue_manager
-from ..core.character import Character
-from ..core.state import DialogueState
-from ..utils.config import load_character
-from ..utils.speech_input import SpeechInput
-from ..utils.config import load_config
-from ..core.dspy.config import DSPyConfig
-from ..core.audio.context_utils import (
-    format_history_for_audio,
-    build_available_audio_contexts,
-    summarize_character,
-    build_audio_template_rules,
-)
-from ..core.dspy.audio_modules import (
-    get_audio_prompt_composer,
-    get_audio_disfluency_module,
-)
-from ..llm.dspy_gemini_adapter import start_dspy_debug_log
-from .performance_monitor import get_performance_monitor
-from .health_monitor import get_health_monitor
-
-# SpeechInput Handler Initialization
-speech_input_handler: Optional[SpeechInput] = None
-CONFIG_FILE_PATH = os.path.join(os.path.dirname(__file__), '..', '..', 'config', 'config.yaml')
-
-try:
-    with open(CONFIG_FILE_PATH, 'r', encoding='utf-8') as f:
-        config_data = yaml.safe_load(f)
-    
-    google_api_key_path = config_data.get("google_api_key")
-
-    if google_api_key_path:
-        speech_input_handler = SpeechInput(google_api_key=google_api_key_path, debug_mode=config_data.get('debug_mode', False))
-        logger.info(f"SpeechInput handler initialized successfully using key from {CONFIG_FILE_PATH}.")
-    else:
-        logger.warning(f"'google_api_key' not found or empty in {CONFIG_FILE_PATH}. Speech input via speech_recognition will be unavailable.")
-
-except FileNotFoundError:
-    logger.warning(f"Configuration file {CONFIG_FILE_PATH} not found. Speech input via speech_recognition will be unavailable.")
-except yaml.YAMLError as e:
-    logger.error(f"Error parsing YAML configuration file {CONFIG_FILE_PATH}: {e}", exc_info=True)
-    logger.warning("Speech input via speech_recognition will be unavailable due to YAML parsing error.")
-except Exception as e:
-    logger.error(f"Failed to initialize SpeechInput handler from config: {e}", exc_info=True)
-    logger.warning("Speech input via speech_recognition will be unavailable due to an unexpected error during initialization.")
-
-# 定義請求和回應模型
-class TextRequest(BaseModel):
-    """文本請求模型"""
-    text: str
-    character_id: str
-    session_id: Optional[str] = None
-    character_config: Optional[Dict[str, Any]] = None  # 客戶端提供的角色配置
-
-class DialogueResponse(BaseModel):
-    """對話回應模型"""
-    status: str
-    responses: List[str]
-    state: str
-    dialogue_context: str
-    session_id: str
-    speech_recognition_options: Optional[List[str]] = None  # 新增: 語音識別可能的選項
-    original_transcription: Optional[str] = None  # 新增: 原始語音轉錄文本
-    implementation_version: Optional[str] = None  # Phase 5: 實現版本標記
-    performance_metrics: Optional[Dict[str, Any]] = None  # Phase 5: 性能指標
-    processing_info: Optional[Dict[str, Any]] = None  # Unified/consistency摘要（可選）
-    logs: Optional[Dict[str, Any]] = None  # 當前會話的日誌路徑（chat_gui / dspy_debug）
-
-class SelectResponseRequest(BaseModel):
-    """選擇回應請求模型"""
-    session_id: str
-    selected_response: str
-
-# 會話存儲，用於維護多個客戶端的對話狀態
-session_store: Dict[str, Dict[str, Any]] = {}
-
-# 角色記憶體緩存，避免重複創建角色實例
-character_cache: Dict[str, Character] = {}
-
-# 創建 FastAPI 應用
-app = FastAPI(
-    title="對話系統 API",
-    description="提供對話系統的 HTTP 接口，接收文本或音頻輸入並返回對話回應",
-    version="1.0.0"
-)
-
-# 添加 CORS 中間件以支持跨域請求
-app.add_middleware(
-    CORSMiddleware,
-    allow_origins=["*"],
-    allow_credentials=True,
-    allow_methods=["*"],
-    allow_headers=["*"],
-)
-
-# 添加請求中間件來記錄請求體
-@app.middleware("http")
-async def log_requests(request: Request, call_next):
-    """記錄所有請求和請求體"""
-    # 記錄請求信息
-    logger.debug(f"接收到請求: {request.method} {request.url}")
-    logger.debug(f"請求頭: {request.headers}")
-    
-    # 讀取並記錄請求體，但需要克隆它以便於後續讀取
-    body = await request.body()
-    logger.debug(f"原始請求體: {body}")
-    
-    # 重建請求以便於後續處理
-    async def receive():
-        return {"type": "http.request", "body": body}
-    
-    request._receive = receive
-    
-    # 處理請求並返回響應
-    response = await call_next(request)
-    return response
-
-# 開發用：查詢指定 session 的對話歷史（受可選令牌保護）
-@app.get("/api/dev/session/{session_id}/history")
-async def get_session_history(session_id: str, token: Optional[str] = None):
-    """取得指定 session 的對話歷史。
-
-    安全性：若環境變數 DEBUG_API_TOKEN 已設定，則必須提供相同的 token 作為查詢參數；
-    若未設定，則不檢查 token（開發環境使用）。
-    """
-    env_token = os.getenv("DEBUG_API_TOKEN")
-    if env_token and token != env_token:
-        raise HTTPException(status_code=403, detail="Forbidden: invalid token")
-
-    if session_id not in session_store:
-        raise HTTPException(status_code=404, detail="Session not found")
-
-    session = session_store[session_id]
-    dm = session.get("dialogue_manager")
-    if dm is None:
-        raise HTTPException(status_code=500, detail="Dialogue manager missing in session")
-
-    history = list(getattr(dm, "conversation_history", []))
-    impl = session.get("implementation_version", "unknown")
-    log_path = getattr(dm, "log_filepath", None)
-
-    return {
-        "status": "success",
-        "session_id": session_id,
-        "implementation_version": impl,
-        "conversation_history": history,
-        "log_file": log_path,
-    }
-
-# 開發用：動態調整 LM 歷史視窗大小（影響 Unified 模組的提示歷史）
-@app.post("/api/dev/config/set_max_history")
-async def set_max_history(request: dict = Body(...)):
-    """設定環境變數 DSPY_MAX_HISTORY 以控制歷史視窗（1–20）。"""
-    try:
-        trace_id = ""
-        value = int(request.get("max_history", 3))
-        if not (1 <= value <= 20):
-            raise HTTPException(status_code=400, detail="max_history must be between 1 and 20")
-        os.environ["DSPY_MAX_HISTORY"] = str(value)
-        logger.info(f"Set DSPY_MAX_HISTORY to {value}")
-        return {"status": "success", "DSPY_MAX_HISTORY": value}
-    except HTTPException:
-        raise
-    except Exception as e:
-        logger.error(f"Failed to set max history: {e}")
-        raise HTTPException(status_code=500, detail=str(e))
-
-# 依賴注入：獲取或創建會話
-async def get_or_create_session(
-    request: Request,
-    session_id: Optional[str] = None,
-    character_id: Optional[str] = None,
-    character_config: Optional[Dict[str, Any]] = None
-) -> Dict[str, Any]:
-    """獲取現有會話或創建新會話
-
-    Args:
-        request: 原始請求對象，用於日誌記錄
-        session_id: 客戶端提供的會話ID
-        character_id: 角色ID，用於創建新會話時
-        character_config: 客戶端提供的角色設定 (可選)
-
-    Returns:
-        會話數據字典
-    """
-    logger.debug(f"嘗試獲取或創建會話: session_id={session_id}, character_id={character_id}, character_config={'提供' if character_config else '未提供'}")
-    
-    # 如果已存在會話，則返回
-    if session_id and session_id in session_store:
-        logger.debug(f"找到現有會話: {session_id}")
-        return session_store[session_id]
-    
-    # 嘗試從請求體獲取 character_id 和 character_config (如果未直接提供)
-    if not character_id or character_config is None:
-        try:
-            # 檢測請求類型
-            content_type = request.headers.get("content-type", "")
-            
-            if "application/json" in content_type:
-                # 如果是 JSON 請求
-                body = await request.json()
-                logger.debug(f"解析後的 JSON 請求體: {body}")
-                if "character_id" in body and not character_id:
-                    character_id = body["character_id"]
-                    logger.debug(f"從 JSON 請求體提取 character_id: {character_id}")
-                if "character_config" in body and character_config is None:
-                    character_config = body["character_config"]
-                    logger.debug(f"從 JSON 請求體提取 character_config")
-            elif "multipart/form-data" in content_type:
-                # 如果是多部分表單請求（如音頻上傳），則 character_config 可能來自 character_config_json 欄位
-                form = await request.form()
-                logger.debug(f"解析後的多部分表單數據: {form}")
-                
-                if "character_id" in form and not character_id:
-                    character_id = form["character_id"]
-                    logger.debug(f"從表單提取 character_id: {character_id}")
-                
-                if "character_config_json" in form and character_config is None:
-                    try:
-                        character_config_json = form["character_config_json"]
-                        character_config = json.loads(character_config_json)
-                        logger.debug(f"從表單 character_config_json 字段提取並解析 character_config")
-                    except json.JSONDecodeError as e:
-                        logger.error(f"解析表單中的 character_config_json 失敗: {e}")
-        except Exception as e:
-            logger.error(f"從請求體提取數據時出錯: {e}")
-        
-    # 驗證 character_id
-    if not character_id:
-        logger.error("未提供 character_id")
-        raise HTTPException(
-            status_code=400, 
-            detail="創建新會話需要提供 character_id"
-        )
-    
-    # 獲取或創建角色實例
-    if character_id not in character_cache:
-        logger.debug(f"創建新角色: {character_id}")
-        
-        # 創建基本角色
-        if character_config:
-            # 嘗試使用客戶端提供的配置
-            try:
-                logger.info(f"使用客戶端提供的配置創建角色: {character_id}")
-                
-                # 檢查 character_config 是否為字符串，若是則嘗試解析為字典
-                if isinstance(character_config, str):
-                    try:
-                        logger.info("character_config 是字符串，嘗試解析為 JSON")
-                        character_config = json.loads(character_config)
-                        logger.info("成功將 character_config 字符串解析為字典")
-                    except json.JSONDecodeError as e:
-                        logger.error(f"解析 character_config 字符串失敗: {e}")
-                        # 解析失敗則改為從 characters.yaml 載入，失敗再回退預設
-                        try:
-                            character = load_character(character_id)
-                            logger.info(f"已從配置載入角色: {character.name}")
-                        except Exception as le:
-                            logger.warning(f"從配置載入角色失敗，使用預設: {le}")
-                            character = create_default_character(character_id)
-                
-                logger.debug(f"配置內容: {json.dumps(character_config, ensure_ascii=False, indent=2)}")
-                
-                # 提取必要字段
-                name = character_config.get("name", f"Patient_{character_id}")
-                persona = character_config.get("persona", "一般病患")
-                backstory = character_config.get("backstory", "無特殊病史記錄")
-                goal = character_config.get("goal", "尋求醫療協助")
-                details = character_config.get("details", None)
-                
-                character = Character(
-                    name=name,
-                    persona=persona,
-                    backstory=backstory,
-                    goal=goal,
-                    details=details
-                )
-                logger.debug(f"成功使用客戶端配置創建角色: {character.name}")
-            except Exception as e:
-                logger.error(f"使用客戶端配置創建角色失敗: {e}", exc_info=True)
-                # 嘗試從配置載入，失敗再回退預設
-                try:
-                    character = load_character(character_id)
-                    logger.info(f"已從配置載入角色: {character.name}")
-                except Exception as le:
-                    logger.warning(f"從配置載入角色失敗，使用預設: {le}")
-                    character = create_default_character(character_id)
-        else:
-            # 未提供客戶端配置 -> 先嘗試從 characters.yaml 載入
-            try:
-                character = load_character(character_id)
-                logger.info(f"已從配置載入角色: {character.name}")
-            except Exception as le:
-                logger.warning(f"從配置載入角色失敗，使用預設: {le}")
-                character = create_default_character(character_id)
-        
-        character_cache[character_id] = character
-    
-    # 創建新會話ID
-    new_session_id = session_id or str(uuid.uuid4())
-    logger.debug(f"創建新會話: {new_session_id}")
-    
-    # 創建對話管理器
-    try:
-        dialogue_manager, implementation_version, debug_log_path = create_dialogue_manager_with_monitoring(
-            character=character_cache[character_id],
-            log_dir="logs/api",
-            session_id=new_session_id,
-        )
-    except Exception as e:
-        logger.error(f"創建對話管理器失敗: {e}", exc_info=True)
-        raise HTTPException(
-            status_code=500,
-            detail=f"創建對話管理器失敗: {str(e)}"
-        )
-    
-    # 存儲會話數據
-    session_store[new_session_id] = {
-        "dialogue_manager": dialogue_manager,
-        "character_id": character_id,
-        "implementation_version": implementation_version,  # Phase 5: 記錄實現版本
-        "created_at": asyncio.get_event_loop().time(),
-        "last_activity": asyncio.get_event_loop().time(),
-        "logs": {
-            "chat_gui": getattr(dialogue_manager, 'log_filepath', None),
-            "dspy_debug": str(debug_log_path) if debug_log_path else None,
-        },
-    }
-    
-    return session_store[new_session_id]
-
-def create_default_character(character_id: str) -> Character:
-    """創建預設角色實例
-    
-    Args:
-        character_id: 角色ID
-        
-    Returns:
-        Character 實例
-    """
-    logger.info(f"使用預設設置創建角色 {character_id}")
-    
-    # 創建基本預設角色
-    return Character(
-        name=f"Patient_{character_id}",
-        persona="口腔癌病患",
-        backstory="此為系統創建的預設角色，正在接受口腔癌治療。",
-        goal="與醫護人員清楚溝通並了解治療計畫",
-        details={
-            "fixed_settings": {
-                "流水編號": int(character_id) if character_id.isdigit() else 99,
-                "年齡": 60,
-                "性別": "男",
-                "診斷": "口腔癌",
-                "分期": "stage II",
-                "腫瘤方向": "右側",
-                "手術術式": "腫瘤切除+皮瓣重建"
-            },
-            "floating_settings": {
-                "目前接受治療場所": "病房",
-                "目前治療階段": "手術後/出院前",
-                "目前治療狀態": "腫瘤切除術後，尚未進行化學治療與放射線置離療",
-                "關鍵字": "恢復",
-                "個案現況": "病人於一週前進行腫瘤切除手術，目前恢復狀況良好，但仍需觀察。"
-            }
-        }
-    )
-
-# 語音轉文本函數
-async def speech_to_text(
-    audio_file: UploadFile,
-    *,
-    dialogue_manager: Optional[Any] = None,
-    session_id: Optional[str] = None,
-) -> Dict[str, Any]:
-    """將上傳的音頻文件轉換為文本，並提供多個可能的完整句子選項
-
-    Args:
-        audio_file: 上傳的音頻文件（支持 WAV, M4A, MP3, AAC 等格式）
-
-    Returns:
-        包含原始識別和多個選項的字典
-    """
-    logger.debug(f"開始處理音頻文件: {audio_file.filename}")
-    
-<<<<<<< HEAD
-    temp_files = []  # 追蹤需要刪除的臨時文件
-    trace_id = ""
-    
-    try:
-        # 保存上傳的文件
-        original_audio_path = f"temp_audio_{uuid.uuid4()}.wav"
-=======
-    temp_files = []  # 追蹤需要刪除的臨時文件
-    
-    try:
-        # 從文件名獲取擴展名
-        import mimetypes
-        file_ext = os.path.splitext(audio_file.filename)[1].lower()
-        if not file_ext:
-            file_ext = '.wav'  # 默認擴展名
-        
-        # 保存上傳的文件，使用原始擴展名
-        original_audio_path = f"temp_audio_{uuid.uuid4()}{file_ext}"
->>>>>>> 80aa95d3
-        temp_files.append(original_audio_path)
-        
-        with open(original_audio_path, "wb") as f:
-            content = await audio_file.read()
-            f.write(content)
-        
-        logger.debug(f"已保存臨時文件: {original_audio_path}")
-        
-        # 導入音頻處理工具
-        from ..utils.audio_processor import check_audio_format, preprocess_audio, get_audio_mime_type
-        
-<<<<<<< HEAD
-        # 檢查音頻格式：若非 WAV，嘗試直接送交 Gemini（不再直接拒絕）
-        is_wav = check_audio_format(original_audio_path)
-=======
-        # 檢查音頻格式
-        if not check_audio_format(original_audio_path):
-            logger.warning(f"上傳的音頻格式無效或不支持: {original_audio_path}")
-            return {
-                "original": "音頻格式無效",
-                "options": ["您好，上傳的音頻格式不支持。支持的格式包括：WAV, M4A, MP3, AAC, OGG, FLAC。"]
-            }
->>>>>>> 80aa95d3
-        
-        # 獲取 MIME 類型
-        mime_type = get_audio_mime_type(original_audio_path)
-        logger.debug(f"音頻 MIME 類型: {mime_type}")
-        
-<<<<<<< HEAD
-        if is_wav:
-            processed_audio_path = preprocess_audio(
-                input_file=original_audio_path,
-                output_file=processed_audio_path
-            )
-        else:
-            # 直接使用原始檔，讓 Gemini 嘗試處理（支援 mp3/其他格式時可成功）
-            logger.warning("非 WAV 檔案，跳過本地預處理，直接送交 Gemini：%s", original_audio_path)
-            processed_audio_path = original_audio_path
-        logger.debug(f"音頻預處理完成: {processed_audio_path}")
-        
-        # 使用 GeminiClient 進行語音識別
-        try:
-            from ..llm.gemini_client import GeminiClient
-            import json
-
-            cfg = load_config()
-            audio_cfg = cfg.get('audio', {}) if isinstance(cfg, dict) else {}
-            use_ctx = bool(audio_cfg.get('use_context', False))
-            # 依請求上下文決定是否注入角色與歷史
-            character_obj = getattr(dialogue_manager, 'character', None) if (use_ctx and dialogue_manager) else None
-            history_list = getattr(dialogue_manager, 'conversation_history', None) if (use_ctx and dialogue_manager) else None
-
-            gemini_client = GeminiClient()
-            logger.info(f"使用 Gemini 進行音頻識別: {processed_audio_path}")
-
-            import uuid as _uuid
-            trace_id = str(_uuid.uuid4())
-
-            try:
-                transcription_json = gemini_client.transcribe_audio(
-                    processed_audio_path,
-                    character=character_obj if use_ctx else None,
-                    conversation_history=history_list if use_ctx else None,
-                    session_id=session_id,
-                    trace_id=trace_id,
-                )
-            except Exception:
-                transcription_json = gemini_client.transcribe_audio(processed_audio_path)
-
-            try:
-                result = json.loads(transcription_json)
-
-                original = result.get("original", "")
-                options = result.get("options", [])
-
-                logger.info(f"音頻識別成功: 原始='{original}', 選項數={len(options)}")
-
-                if not original or original.startswith("無法識別") or original.startswith("音頻識別過程中發生錯誤"):
-                    logger.warning(f"音頻識別失敗或沒有識別出有效內容: {original}")
-                    return {
-                        "original": original,
-                        "options": ["您好，我沒能清楚聽到您的問題。請問您能再說一次嗎？"]
-                    }
-
-                if not options or len(options) < 1:
-                    options = [original]
-
-                character_profile = summarize_character(character_obj)
-                history_text = format_history_for_audio(
-                    history_list,
-                    getattr(character_obj, 'name', None) if character_obj else None,
-                    getattr(character_obj, 'persona', None) if character_obj else None,
-                )
-
-                if audio_cfg.get('dspy', {}).get('normalize', False):
-                    try:
-                        disfluency_module = get_audio_disfluency_module()
-                        normalized = disfluency_module.normalize(
-                            system_prompt=getattr(gemini_client, 'last_audio_system_prompt', getattr(gemini_client, 'last_audio_prompt', "")),
-                            user_prompt=getattr(gemini_client, 'last_audio_user_prompt', ""),
-                            conversation_history=history_text,
-                            raw_transcription=transcription_json,
-                            trace_id=trace_id,
-                        )
-                        normalized_json = normalized.get('normalized_json', transcription_json)
-                        normalized_result = json.loads(normalized_json)
-                        original = normalized_result.get('original', original)
-                        options = normalized_result.get('options', options)
-                    except Exception as norm_error:
-                        logger.warning(
-                            "DSPy audio normalize 失敗: trace_id=%s err=%s",
-                            trace_id,
-                            norm_error,
-                        )
-
-                return {
-                    "original": original,
-                    "options": options,
-                    "trace_id": trace_id,
-                    "character_profile": character_profile,
-                    "history_text": history_text,
-                }
-
-            except json.JSONDecodeError:
-                logger.error(f"無法解析識別結果 JSON: {transcription_json}")
-                return {
-                    "original": transcription_json,
-                    "options": [transcription_json],
-                    "trace_id": trace_id,
-                }
-
-        except Exception as e:
-            logger.error(f"使用 Gemini 進行音頻識別時出錯: {e}", exc_info=True)
-            return {
-                "original": "識別失敗",
-                "options": ["您好，這是一條測試訊息。目前遇到了語音識別問題，請稍後再試或改用文字輸入。"],
-                "trace_id": trace_id,
-            }
-=======
-        # 對於 WAV 格式，進行預處理以優化識別
-        # 對於其他格式，直接使用原始文件
-        if file_ext == '.wav':
-            processed_audio_path = f"processed_audio_{uuid.uuid4()}.wav"
-            temp_files.append(processed_audio_path)
-            
-            processed_audio_path = preprocess_audio(
-                input_file=original_audio_path,
-                output_file=processed_audio_path
-            )
-            logger.debug(f"WAV 音頻預處理完成: {processed_audio_path}")
-            final_audio_path = processed_audio_path
-        else:
-            # 其他格式直接使用
-            logger.debug(f"使用原始音頻文件: {original_audio_path}")
-            final_audio_path = original_audio_path
-        
-        # 使用 GeminiClient 進行語音識別
-        try:
-            from ..llm.gemini_client import GeminiClient
-            import json
-            
-            # 初始化 GeminiClient
-            gemini_client = GeminiClient()
-            
-            # 調用音頻識別方法，使用處理後的音頻和正確的 MIME 類型
-            logger.info(f"使用 Gemini 進行音頻識別: {final_audio_path}, MIME: {mime_type}")
-            transcription_json = gemini_client.transcribe_audio(final_audio_path, mime_type=mime_type)
-            
-            # 解析識別結果 JSON
-            try:
-                result = json.loads(transcription_json)
-                
-                # 提取原始識別和選項
-                original = result.get("original", "")
-                options = result.get("options", [])
-                
-                logger.info(f"音頻識別成功: 原始='{original}', 選項數={len(options)}")
-                
-                # 檢查識別結果
-                if not original or original.startswith("無法識別") or original.startswith("音頻識別過程中發生錯誤"):
-                    logger.warning(f"音頻識別失敗或沒有識別出有效內容: {original}")
-                    # 使用一個友好的回退消息
-                    return {
-                        "original": original,
-                        "options": ["您好，我沒能清楚聽到您的問題。請問您能再說一次嗎？"]
-                    }
-                
-                # 如果沒有生成選項或選項數量太少，則使用原始識別作為選項
-                if not options or len(options) < 1:
-                    options = [original]
-                
-                # 返回識別結果
-                return {
-                    "original": original,
-                    "options": options
-                }
-                
-            except json.JSONDecodeError:
-                logger.error(f"無法解析識別結果 JSON: {transcription_json}")
-                return {
-                    "original": transcription_json,
-                    "options": [transcription_json]
-                }
-            
-        except Exception as e:
-            logger.error(f"使用 Gemini 進行音頻識別時出錯: {e}", exc_info=True)
-            # 如果 Gemini 識別失敗，使用一個預設文本作為回退
-            return {
-                "original": "識別失敗",
-                "options": ["您好，這是一條測試訊息。目前遇到了語音識別問題，請稍後再試或改用文字輸入。"]
-            }
->>>>>>> 80aa95d3
-    
-    except Exception as e:
-        logger.error(f"音頻處理失敗: {e}", exc_info=True)
-        raise HTTPException(
-            status_code=400,
-            detail=f"音頻處理失敗: {str(e)}"
-        )
-    
-    finally:
-        # 清理所有臨時文件
-        for temp_file in temp_files:
-            try:
-                if os.path.exists(temp_file):
-                    os.remove(temp_file)
-                    logger.debug(f"已刪除臨時文件: {temp_file}")
-            except Exception as e:
-                logger.warning(f"刪除臨時文件時出錯: {e}")
-
-# 會話清理任務
-async def cleanup_old_sessions(background_tasks: BackgroundTasks):
-    """清理長時間未活動的會話
-
-    Args:
-        background_tasks: FastAPI 背景任務
-    """
-    current_time = asyncio.get_event_loop().time()
-    session_timeout = 3600  # 1小時無活動則清理
-    
-    sessions_to_remove = []
-    for session_id, session_data in session_store.items():
-        if current_time - session_data["last_activity"] > session_timeout:
-            sessions_to_remove.append(session_id)
-    
-    for session_id in sessions_to_remove:
-        # 保存對話日誌後刪除會話
-        session_store[session_id]["dialogue_manager"].save_interaction_log()
-        del session_store[session_id]
-
-# 添加一個輔助函數來處理回應格式化
-async def format_dialogue_response(
-    response_json: str,
-    session_id: Optional[str] = None,
-    session: Optional[Dict[str, Any]] = None,
-    performance_metrics: Optional[Dict[str, Any]] = None,
-    dialogue_manager: Optional[Any] = None
-) -> DialogueResponse:
-    """格式化對話回應
-    
-    Args:
-        response_json: 對話管理器返回的 JSON 字符串
-        session_id: 會話 ID
-        session: 會話對象
-    
-    Returns:
-        格式化的對話回應
-    """
-    # 解析回應
-    logger.debug(f"格式化對話回應: {response_json}")
-    
-    try:
-        response_dict = json.loads(response_json)
-        logger.debug(f"解析後的 JSON 回應: {json.dumps(response_dict, ensure_ascii=False, indent=2)}")
-    except json.JSONDecodeError as e:
-        logger.error(f"解析 JSON 失敗: {e}")
-        response_dict = {
-            "responses": [f"JSONDecodeError: {e}"],
-            "state": "ERROR",
-            "dialogue_context": "JSON_PARSE_ERROR",
-            "error": {
-                "type": "JSONDecodeError",
-                "message": str(e)
-            }
-        }
-    
-    # 找出當前會話ID
-    current_session_id = session_id
-    if not current_session_id and session:
-        for key, value in session_store.items():
-            if value is session:
-                current_session_id = key
-                break
-    
-    # 確保所有必要的鍵都存在於字典中，使用合理的預設值
-    if "responses" not in response_dict or not response_dict["responses"]:
-        logger.warning("回應中缺少 responses 鍵或為空")
-        response_dict["responses"] = []
-
-    if "state" not in response_dict:
-        logger.warning("回應中缺少 state 鍵，使用默認值")
-        response_dict["state"] = "UNKNOWN"
-
-    if "dialogue_context" not in response_dict:
-        logger.warning("回應中缺少 dialogue_context 鍵，使用默認值")
-        response_dict["dialogue_context"] = ""
-
-    # 規範化 responses：在非 optimized 實現下才執行深度規範化
-    try:
-        impl = session.get("implementation_version", "original") if session else "original"
-        if impl != "optimized":
-            res = response_dict.get("responses")
-            if isinstance(res, list) and len(res) == 1 and isinstance(res[0], str):
-                s = res[0].strip()
-                if s.startswith('[') and s.endswith(']'):
-                    parsed = None
-                    try:
-                        parsed = json.loads(s)
-                    except json.JSONDecodeError:
-                        import ast as _ast
-                        try:
-                            parsed = _ast.literal_eval(s)
-                        except Exception:
-                            parsed = None
-                    if isinstance(parsed, list):
-                        response_dict["responses"] = [str(x) for x in parsed[:5]]
-            elif isinstance(res, str):
-                s = res.strip()
-                if s.startswith('[') and s.endswith(']'):
-                    try:
-                        parsed = json.loads(s)
-                        if isinstance(parsed, list):
-                            response_dict["responses"] = [str(x) for x in parsed[:5]]
-                    except json.JSONDecodeError:
-                        import ast as _ast
-                        try:
-                            parsed = _ast.literal_eval(s)
-                            if isinstance(parsed, list):
-                                response_dict["responses"] = [str(x) for x in parsed[:5]]
-                        except Exception:
-                            pass
-                else:
-                    lines = [line.strip() for line in s.split('\n') if line.strip()]
-                    if lines:
-                        response_dict["responses"] = lines[:5]
-            if not isinstance(response_dict.get("responses"), list):
-                response_dict["responses"] = [str(response_dict.get("responses"))] if response_dict.get("responses") is not None else []
-            else:
-                response_dict["responses"] = [str(x) for x in response_dict["responses"]]
-            expanded = []
-            for item in response_dict["responses"]:
-                text = str(item)
-                trimmed = text.strip()
-                if trimmed.startswith('['):
-                    candidate = trimmed
-                    if not trimmed.endswith(']'):
-                        closing = trimmed.rfind(']')
-                        if closing != -1:
-                            candidate = trimmed[:closing + 1]
-                    try:
-                        parsed = json.loads(candidate)
-                    except json.JSONDecodeError:
-                        import ast as _ast
-                        try:
-                            parsed = _ast.literal_eval(candidate)
-                        except Exception:
-                            parsed = None
-                    if isinstance(parsed, list):
-                        expanded.extend(str(x) for x in parsed)
-                        remainder = trimmed[len(candidate):].strip()
-                        if remainder:
-                            expanded.append(remainder)
-                        continue
-                expanded.append(text)
-            if expanded:
-                response_dict["responses"] = expanded[:5]
-    except Exception as _e:
-        logger.warning(f"規範化 responses 失敗: {_e}")
-    
-    # Phase 5: 準備版本信息和性能指標
-    implementation_version = "original"
-    if session and "implementation_version" in session:
-        implementation_version = session["implementation_version"]
-    
-    # 構建性能指標字典（如果有的話）
-    metrics_dict = None
-    if performance_metrics:
-        metrics_dict = {
-            "response_time": round(performance_metrics.duration, 3),
-            "timestamp": performance_metrics.timestamp.isoformat(),
-            "success": performance_metrics.success
-        }
-        
-        # 如果是優化版本，添加 API 調用節省統計
-        if implementation_version == "optimized" and hasattr(dialogue_manager, 'get_optimization_statistics'):
-            try:
-                opt_stats = dialogue_manager.get_optimization_statistics()
-                metrics_dict.update({
-                    "api_calls_saved": opt_stats.get('api_calls_saved', 0),
-                    "efficiency_improvement": opt_stats.get('efficiency_summary', {}).get('efficiency_improvement', 'N/A'),
-                    "conversations_processed": opt_stats.get('total_conversations', 0)
-                })
-            except Exception as e:
-                logger.warning(f"無法獲取優化統計: {e}")
-    
-    # 構建回應對象
-    try:
-        response = DialogueResponse(
-            status="success",
-            responses=response_dict["responses"],
-            state=response_dict["state"],
-            dialogue_context=response_dict["dialogue_context"],
-            session_id=current_session_id or str(uuid.uuid4()),
-            speech_recognition_options=response_dict.get("speech_recognition_options", None),
-            implementation_version=implementation_version,  # Phase 5: 版本信息
-            performance_metrics=metrics_dict,  # Phase 5: 性能指標
-            processing_info=response_dict.get("processing_info"),
-            logs=(session or {}).get("logs") if session else None,
-        )
-        return response
-    except Exception as e:
-        logger.error(f"創建 DialogueResponse 時出錯: {e}", exc_info=True)
-        return DialogueResponse(
-            status="error",
-            responses=[f"DialogueResponseError[{type(e).__name__}]: {e}"],
-            state="ERROR",
-            dialogue_context="DIALOGUE_RESPONSE_EXCEPTION",
-            session_id=current_session_id or str(uuid.uuid4()),
-            speech_recognition_options=None,
-            implementation_version=implementation_version,
-            performance_metrics=metrics_dict
-        )
-
-# 添加一個新函數創建對話管理器，並添加詳細日誌記錄
-def create_dialogue_manager_with_monitoring(character: Character, log_dir: str = "logs/api", session_id: Optional[str] = None) -> tuple:
-    """創建對話管理器並返回實現版本信息
-    
-    Args:
-        character: 角色對象
-        log_dir: 日誌目錄
-    
-    Returns:
-        (DialogueManager 實例, 實現版本字符串)
-    """
-    logger.debug(f"創建對話管理器，角色: {character.name}, 類型: {type(character)}")
-    # 使用 session 短ID 讓 dspy_debug 與 chat_gui 一一對應
-    sess_short = (session_id or "")[:8] if session_id else ""
-    tag = character.name if not sess_short else f"{character.name}_sess_{sess_short}"
-    log_path = start_dspy_debug_log(tag=tag)
-    if log_path:
-        logger.info(f"已建立新的 DSPy 除錯日誌: {log_path}")
-    try:
-        # 使用工廠函數創建對話管理器（提供每會話專屬檔名前綴）
-        from datetime import datetime as _dt
-        ts = _dt.now().strftime('%Y%m%d_%H%M%S')
-        base = f"{ts}_{character.name}"
-        if sess_short:
-            base = f"{base}_sess_{sess_short}"
-        manager = create_dialogue_manager(character, use_terminal=False, log_dir=log_dir, log_file_basename=base)
-
-        # 強制綁定 chat_gui 檔名，確保與 dspy_debug 一一對應（消除任何回退命名影響）
-        try:
-            chat_dir = log_dir
-            os.makedirs(chat_dir, exist_ok=True)
-            chat_filename = f"{base}_chat_gui.log"
-            manager.log_filename = chat_filename
-            manager.log_filepath = os.path.join(chat_dir, chat_filename)
-            logger.info(f"已設定會話專屬 chat_gui 檔案: {manager.log_filepath}")
-        except Exception as _e:
-            logger.warning(f"設定 chat_gui 檔名失敗（將使用預設）: {_e}")
-        
-        # 檢測實現版本
-        implementation_version = "original"
-        if hasattr(manager, 'optimization_enabled') and manager.optimization_enabled:
-            implementation_version = "optimized"
-        elif hasattr(manager, 'dspy_enabled') and manager.dspy_enabled:
-            implementation_version = "dspy"
-        
-        logger.info(f"成功創建對話管理器: {type(manager).__name__} (版本: {implementation_version})")
-        return manager, implementation_version, log_path
-    except Exception as e:
-        logger.error(f"創建對話管理器失敗: {e}", exc_info=True)
-        raise
-
-# Phase 5: 性能監控端點
-@app.get("/api/monitor/stats")
-async def get_performance_stats():
-    """獲取性能統計數據"""
-    try:
-        performance_monitor = get_performance_monitor()
-        current_stats = performance_monitor.get_current_stats()
-        
-        return {
-            "status": "success",
-            "stats": {
-                implementation: {
-                    "total_requests": stats.total_requests,
-                    "successful_requests": stats.successful_requests,
-                    "failed_requests": stats.failed_requests,
-                    "avg_response_time": round(stats.avg_response_time, 3),
-                    "error_rate": round(stats.error_rate * 100, 2),  # 轉為百分比
-                    "last_updated": stats.last_updated.isoformat()
-                }
-                for implementation, stats in current_stats.items()
-            }
-        }
-    except Exception as e:
-        logger.error(f"獲取性能統計失敗: {e}")
-        raise HTTPException(status_code=500, detail=f"統計數據獲取失敗: {str(e)}")
-
-@app.get("/api/monitor/comparison")
-async def get_comparison_report():
-    """獲取 DSPy vs 原始實現對比報告"""
-    try:
-        performance_monitor = get_performance_monitor()
-        comparison_report = performance_monitor.get_comparison_report()
-        
-        return {
-            "status": "success",
-            "report": comparison_report
-        }
-    except Exception as e:
-        logger.error(f"獲取對比報告失敗: {e}")
-        raise HTTPException(status_code=500, detail=f"對比報告獲取失敗: {str(e)}")
-
-@app.get("/api/monitor/errors")
-async def get_error_summary(hours: int = 24):
-    """獲取錯誤摘要"""
-    try:
-        performance_monitor = get_performance_monitor()
-        error_summary = performance_monitor.get_error_summary(hours=hours)
-        
-        return {
-            "status": "success",
-            "time_range_hours": hours,
-            "errors": error_summary
-        }
-    except Exception as e:
-        logger.error(f"獲取錯誤摘要失敗: {e}")
-        raise HTTPException(status_code=500, detail=f"錯誤摘要獲取失敗: {str(e)}")
-
-
-@app.post("/api/debug/start-log")
-async def start_dspy_debug_log_api(tag: Optional[str] = None):
-    """Start a new DSPy debug log file and return the path."""
-    path = start_dspy_debug_log(tag=tag)
-    if path is None:
-        raise HTTPException(status_code=500, detail="無法重新建立 DSPy 除錯日誌檔案")
-
-    return {
-        "status": "success",
-        "log_path": str(path)
-    }
-
-@app.post("/api/monitor/reset")
-async def reset_performance_stats():
-    """重置性能統計數據"""
-    try:
-        performance_monitor = get_performance_monitor()
-        performance_monitor.reset_stats()
-        
-        return {
-            "status": "success",
-            "message": "性能統計數據已重置"
-        }
-    except Exception as e:
-        logger.error(f"重置統計數據失敗: {e}")
-        raise HTTPException(status_code=500, detail=f"重置失敗: {str(e)}")
-
-# Characters endpoint
-@app.get("/api/characters")
-async def get_characters():
-    """獲取可用角色列表"""
-    try:
-        characters_file = os.path.join(os.path.dirname(__file__), '..', '..', 'config', 'characters.yaml')
-        
-        with open(characters_file, 'r', encoding='utf-8') as file:
-            data = yaml.safe_load(file)
-            characters = data.get('characters', {})
-            
-        return {
-            "status": "success",
-            "characters": {
-                char_id: {
-                    "name": char_data.get("name", f"Character {char_id}"),
-                    "persona": char_data.get("persona", ""),
-                    "backstory": char_data.get("backstory", "")[:100] + "..." if len(char_data.get("backstory", "")) > 100 else char_data.get("backstory", "")
-                }
-                for char_id, char_data in characters.items()
-            }
-        }
-        
-    except FileNotFoundError:
-        logger.error("characters.yaml 文件未找到")
-        return {
-            "status": "success", 
-            "characters": {
-                "1": {
-                    "name": "Patient 1",
-                    "persona": "一般病患",
-                    "backstory": "系統默認角色"
-                }
-            }
-        }
-    except Exception as e:
-        logger.error(f"獲取角色列表失敗: {e}")
-        raise HTTPException(status_code=500, detail=f"角色列表獲取失敗: {str(e)}")
-
-# Phase 5: 健康監控和回退端點
-@app.get("/api/health/status")
-async def get_health_status():
-    """獲取系統健康狀況"""
-    try:
-        health_monitor = get_health_monitor()
-        performance_monitor = get_performance_monitor()
-        
-        # 執行健康檢查
-        health_statuses = health_monitor.check_health(performance_monitor)
-        monitor_status = health_monitor.get_status()
-        
-        return {
-            "status": "success",
-            "health_statuses": {
-                implementation: {
-                    "is_healthy": status.is_healthy,
-                    "error_rate": round(status.error_rate * 100, 2),
-                    "avg_response_time": round(status.avg_response_time, 3),
-                    "recent_errors": status.recent_errors,
-                    "issues": status.issues,
-                    "last_check": status.last_check.isoformat()
-                }
-                for implementation, status in health_statuses.items()
-            },
-            "monitor_status": monitor_status
-        }
-    except Exception as e:
-        logger.error(f"獲取健康狀況失敗: {e}")
-        raise HTTPException(status_code=500, detail=f"健康檢查失敗: {str(e)}")
-
-@app.post("/api/health/fallback")
-async def manual_fallback(request: dict = Body(...)):
-    """手動觸發或停用回退機制"""
-    try:
-        enable = request.get("enable", False)
-        reason = request.get("reason", "手動操作")
-        
-        health_monitor = get_health_monitor()
-        success = health_monitor.manual_fallback(enable, reason)
-        
-        if success:
-            return {
-                "status": "success",
-                "message": f"回退機制已{'啟用' if enable else '停用'}",
-                "reason": reason
-            }
-        else:
-            raise HTTPException(status_code=500, detail="回退操作失敗")
-            
-    except Exception as e:
-        logger.error(f"手動回退操作失敗: {e}")
-        raise HTTPException(status_code=500, detail=f"回退操作失敗: {str(e)}")
-
-@app.post("/api/health/thresholds")
-async def update_health_thresholds(request: dict = Body(...)):
-    """更新健康檢查閾值"""
-    try:
-        thresholds = request.get("thresholds", {})
-        
-        health_monitor = get_health_monitor()
-        success = health_monitor.update_thresholds(thresholds)
-        
-        if success:
-            return {
-                "status": "success",
-                "message": "健康檢查閾值已更新",
-                "updated_thresholds": thresholds
-            }
-        else:
-            raise HTTPException(status_code=500, detail="閾值更新失敗")
-            
-    except Exception as e:
-        logger.error(f"更新健康檢查閾值失敗: {e}")
-        raise HTTPException(status_code=500, detail=f"閾值更新失敗: {str(e)}")
-
-# API 路由
-@app.post("/api/dialogue/text", response_model=DialogueResponse)
-async def process_text_dialogue(
-    request: Request,
-    background_tasks: BackgroundTasks,
-    body: dict = Body(
-        ...,  # Ellipsis 表示必填
-        example={}
-    )
-):
-    """處理文本對話請求
-
-    Args:
-        request: 原始請求對象
-        background_tasks: FastAPI 背景任務
-
-    Returns:
-        對話回應
-    """
-    try:
-        # 手動解析請求體
-        logger.debug("開始處理文本對話請求")
-        #body = await request.json()
-        logger.debug(f"解析後的請求體: {body}")
-        
-        # 創建請求模型
-        text = body.get("text", "")
-        character_id = body.get("character_id")
-        session_id = body.get("session_id")
-        character_config = body.get("character_config")  # 提取客戶端提供的角色配置
-        
-        logger.debug(f"提取參數: text={text}, character_id={character_id}, session_id={session_id}, character_config={'提供' if character_config else '未提供'}")
-        
-        # 檢查 character_config 是否為字符串，若是則嘗試解析為字典
-        if character_config and isinstance(character_config, str):
-            try:
-                #logger.debug(f"\n\ncharacter_config:\n{character_config}\n\n")
-                logger.info("process_text_dialogue: character_config 是字符串，嘗試解析為 JSON")
-                character_config = json.loads(character_config)
-                logger.info("process_text_dialogue: 成功將 character_config 字符串解析為字典")
-            except json.JSONDecodeError as e:
-                logger.error(f"process_text_dialogue: 解析 character_config 字符串失敗: {e}")
-                # 繼續處理，get_or_create_session 會處理解析問題
-        
-        # 參數檢查
-        if not text:
-            raise HTTPException(status_code=400, detail="必須提供 text 參數")
-        if not character_id:
-            raise HTTPException(status_code=400, detail="必須提供 character_id 參數")
-        
-        # 臨時解決方案：如果提供了 session_id 但不在 session_store 中，返回錯誤
-        if session_id and session_id not in session_store:
-            raise HTTPException(status_code=404, detail="找不到指定的會話，請創建新會話")
-        
-        # 如果有會話 ID，使用現有會話
-        if session_id and session_id in session_store:
-            session = session_store[session_id]
-            # 更新會話活動時間
-            session["last_activity"] = asyncio.get_event_loop().time()
-        else:
-            # 創建新會話 - 使用 get_or_create_session 處理 character_config
-            try:
-                logger.debug("嘗試創建新會話")
-                session = await get_or_create_session(
-                    request=request,
-                    character_id=character_id,
-                    character_config=character_config
-                )
-                session_id = next(key for key, value in session_store.items() if value is session)
-                logger.debug(f"成功創建新會話，ID: {session_id}")
-            except Exception as e:
-                logger.error(f"創建會話時出錯: {e}", exc_info=True)
-                # 記錄詳細的堆疊跟踪
-                logger.error(f"詳細錯誤堆疊: {traceback.format_exc()}")
-                raise HTTPException(
-                    status_code=500,
-                    detail=f"創建會話失敗: {str(e)}"
-                )
-        
-        # 在調用對話管理器前添加診斷信息
-        logger.debug(f"使用的角色信息: id={character_id}, name={session['dialogue_manager'].character.name}")
-        
-        # Phase 5: 性能監控 - 開始請求追蹤
-        performance_monitor = get_performance_monitor()
-        implementation_version = session.get("implementation_version", "unknown")
-        monitoring_context = performance_monitor.start_request(
-            implementation=implementation_version,
-            endpoint="text_dialogue",
-            character_id=character_id,
-            session_id=session_id
-        )
-        
-        try:
-            # 調用對話管理器處理用戶輸入
-            dialogue_manager = session["dialogue_manager"]
-            logger.debug(f"調用對話管理器處理: '{text}' (實現版本: {implementation_version})")
-            
-            # 直接使用對話管理器處理
-            response_json = await dialogue_manager.process_turn(text)
-            logger.debug(f"對話管理器返回結果: {response_json}")
-            
-            # Phase 5: 性能監控 - 記錄成功
-            performance_metrics = performance_monitor.end_request(
-                context=monitoring_context,
-                success=True,
-                response_length=len(str(response_json))
-            )
-            
-        except Exception as e:
-            logger.error(f"對話管理器處理輸入時出錯: {e}", exc_info=True)
-            # 記錄詳細的堆疊跟踪
-            logger.error(f"詳細錯誤堆疊: {traceback.format_exc()}")
-            
-            # Phase 5: 性能監控 - 記錄失敗
-            performance_monitor.end_request(
-                context=monitoring_context,
-                success=False,
-                error_message=str(e)
-            )
-            
-            raise HTTPException(
-                status_code=500,
-                detail=f"對話處理失敗: {str(e)}"
-            )
-        
-        # 排程清理舊會話
-        background_tasks.add_task(cleanup_old_sessions, background_tasks)
-        
-        # 使用輔助函數格式化回應
-        try:
-            response = await format_dialogue_response(
-                response_json=response_json,
-                session_id=session_id,
-                session=session,
-                performance_metrics=performance_metrics,  # Phase 5: 傳遞性能指標
-                dialogue_manager=dialogue_manager  # 傳遞對話管理器以獲取優化統計
-            )
-            logger.debug(f"返回回應: {response} (版本: {implementation_version})")
-        except Exception as e:
-            logger.error(f"格式化回應時出錯: {e}", exc_info=True)
-            # 記錄詳細的堆疊跟踪
-            logger.error(f"詳細錯誤堆疊: {traceback.format_exc()}")
-            raise HTTPException(
-                status_code=500,
-                detail=f"格式化回應失敗: {str(e)}"
-            )
-        
-        # 直接返回文本回應
-        return response
-        
-    except json.JSONDecodeError as e:
-        logger.error(f"JSON 解析錯誤: {e}")
-        logger.error(f"詳細錯誤堆疊: {traceback.format_exc()}")
-        raise HTTPException(status_code=400, detail=f"無效的 JSON 格式: {str(e)}")
-    except Exception as e:
-        logger.error(f"處理文本對話請求時出錯: {e}", exc_info=True)
-        logger.error(f"詳細錯誤堆疊: {traceback.format_exc()}")
-        raise HTTPException(status_code=500, detail=f"處理請求時發生錯誤: {str(e)}")
-
-@app.post("/api/dialogue/audio", response_model=DialogueResponse)
-async def process_audio_dialogue(
-    request: Request,
-    background_tasks: BackgroundTasks,
-    audio_file: UploadFile = File(...),
-    character_id: str = Form(...),
-    session_id: Optional[str] = Form(None),
-    response_format: Optional[str] = Form("text"),  # 回覆格式，默認為文本
-    character_config_json: Optional[str] = Form(None),  # 新增：角色配置 JSON 字符串
-):
-    """處理音頻對話請求
-
-    Args:
-        request: 原始請求對象
-        background_tasks: FastAPI 背景任務
-        audio_file: 上傳的音頻文件
-        character_id: 角色ID
-        session_id: 會話ID (可選)
-        response_format: 回覆格式 (可選值: "text" 或 "audio")
-        character_config_json: 角色配置的 JSON 字符串 (可選)
-
-    Returns:
-        對話回應
-    """
-    logger.debug(f"處理音頻對話請求: character_id={character_id}, session_id={session_id}, character_config_json={'提供' if character_config_json else '未提供'}")
-    
-    # 解析角色配置 JSON 字符串
-    character_config = None
-    if character_config_json:
-        try:
-            character_config = json.loads(character_config_json)
-            logger.debug(f"已解析角色配置 JSON: {json.dumps(character_config, ensure_ascii=False, indent=2)}")
-        except json.JSONDecodeError as e:
-            logger.error(f"角色配置 JSON 解析錯誤: {e}")
-            # 不要直接中斷，嘗試使用原始字符串
-            logger.info("使用原始字符串作為 character_config，讓 get_or_create_session 處理")
-            character_config = character_config_json
-    
-    # 如果有會話 ID，使用現有會話
-    if session_id and session_id in session_store:
-        session = session_store[session_id]
-        # 更新會話活動時間
-        session["last_activity"] = asyncio.get_event_loop().time()
-    else:
-        # 創建新會話 - 使用 get_or_create_session 處理 character_config
-        try:
-            session = await get_or_create_session(
-                request=request,
-                character_id=character_id,
-                character_config=character_config
-            )
-            session_id = next(key for key, value in session_store.items() if value is session)
-            logger.debug(f"已創建新會話: {session_id}")
-        except Exception as e:
-            logger.error(f"創建會話時出錯: {e}", exc_info=True)
-            raise HTTPException(
-                status_code=500,
-                detail=f"創建會話失敗: {str(e)}"
-            )
-    
-    # 語音轉文本（傳入當前會話以便注入角色與歷史）
-    text_result = await speech_to_text(
-        audio_file,
-        dialogue_manager=session["dialogue_manager"],
-        session_id=session_id,
-    )
-    logger.debug(f"音頻識別結果: {text_result}")
-    
-    # 處理返回結果（可能是字典或JSON字符串）
-    if isinstance(text_result, dict):
-        # 已經是字典，直接使用
-        text_dict = text_result
-        logger.debug("speech_to_text 返回了字典對象")
-    else:
-        # 嘗試解析 JSON 字符串
-        try:
-            text_dict = json.loads(text_result)
-            logger.debug("成功將 speech_to_text 返回的 JSON 字符串解析為字典")
-        except (json.JSONDecodeError, TypeError) as e:
-            logger.error(f"無法解析音頻識別結果: {e}")
-            # 使用預設值
-            text_dict = {
-                "original": str(text_result),
-                "options": [str(text_result)]
-            }
-            logger.debug(f"使用預設字典: {text_dict}")
-    
-    # 提取原始文本和選項
-    original_text = text_dict.get("original", "")
-    options_list = text_dict.get("options", [])
-    
-    # 確保選項是有效的列表
-    if not isinstance(options_list, list) or not options_list:
-        logger.warning("識別選項無效或為空，使用原始文本作為選項")
-        options_list = [original_text] if original_text else ["無法識別您的語音"]
-        
-    logger.info(f"原始識別文本: '{original_text}'")
-    logger.info(f"識別選項 ({len(options_list)}): {options_list}")
-    
-    # 將語音識別選項和狀態保存在 DialogueManager 中，供選擇回應時使用
-    dialogue_manager = session["dialogue_manager"]
-    if not hasattr(dialogue_manager, 'last_speech_options'):
-        dialogue_manager.last_speech_options = []
-    dialogue_manager.last_speech_options = options_list
-    
-    if not hasattr(dialogue_manager, 'last_response_state'):
-        dialogue_manager.last_response_state = ""
-    dialogue_manager.last_response_state = "WAITING_SELECTION"
-    
-    # 僅儲存「病患自己的話」到對話歷史：將原始識別文本作為病患發言
-    try:
-        patient_name = getattr(dialogue_manager.character, 'name', '病患')
-        orig = (original_text or '').strip()
-        if orig and not orig.startswith("無法識別") and orig != "識別失敗":
-            dialogue_manager.conversation_history.append(f"{patient_name}: {orig}")
-    except Exception:
-        # 若歷史寫入失敗則忽略，不影響主流程
-        pass
-    
-    # 獲取實現版本信息
-    implementation_version = "original"
-    if session and "implementation_version" in session:
-        implementation_version = session["implementation_version"]
-    
-    # 創建基本的性能指標（音頻識別過程中的指標）
-    audio_metrics = None
-    if session and session.get("last_performance_metrics"):
-        last_metrics = session["last_performance_metrics"]
-        audio_metrics = {
-            "response_time": round(last_metrics.duration, 3) if hasattr(last_metrics, 'duration') else 0,
-            "timestamp": last_metrics.timestamp.isoformat() if hasattr(last_metrics, 'timestamp') else datetime.now().isoformat(),
-            "success": True,
-            "audio_processing": True
-        }
-    
-    # 創建回應
-    response = DialogueResponse(
-        status="success",
-        responses=["請從以下選項中選擇您想表達的內容:"],
-        state="WAITING_SELECTION",
-        dialogue_context="語音選項選擇",
-        session_id=session_id,
-        speech_recognition_options=options_list,
-        original_transcription=original_text or None,
-        implementation_version=implementation_version,
-        performance_metrics=audio_metrics,
-        logs=session.get("logs") if session else None,
-    )
-    
-    # 保存語音識別選項到交互日誌
-    dialogue_manager.log_interaction(
-        user_input="[語音輸入]",
-        response_options=options_list,
-        selected_response=None
-    )
-    
-    # 排程清理舊會話
-    background_tasks.add_task(cleanup_old_sessions, background_tasks)
-    
-    logger.debug(f"返回語音識別選項: {response}")
-    
-    # 直接返回文本回應
-    return response
-
-@app.post("/api/dialogue/audio_input", response_model=DialogueResponse)
-async def process_audio_input_dialogue(
-    request: Request,
-    background_tasks: BackgroundTasks,
-    audio_file: UploadFile = File(...),
-    character_id: str = Form(...),
-    session_id: Optional[str] = Form(None),
-    character_config_json: Optional[str] = Form(None), 
-):
-    """處理音頻輸入對話請求 (Gemini 直接轉錄 + 對話)"""
-    logger.debug(f"Processing audio input dialogue request (gemini): character_id={character_id}, session_id={session_id}, character_config_json={'provided' if character_config_json else 'not provided'}")
-
-    # 解析角色配置 JSON
-    character_config = None
-    if character_config_json:
-        try:
-            character_config = json.loads(character_config_json)
-            logger.debug(f"Parsed character_config_json: keys={list(character_config.keys()) if isinstance(character_config, dict) else 'N/A'}")
-        except json.JSONDecodeError:
-            logger.warning("Invalid character_config_json format, ignoring it")
-            character_config = None
-
-    # 會話管理
-    try:
-        if session_id and session_id in session_store:
-            session = session_store[session_id]
-            session["last_activity"] = asyncio.get_event_loop().time()
-        else:
-            session_obj = await get_or_create_session(
-                request=request,
-                session_id=session_id,
-                character_id=character_id,
-                character_config=character_config
-            )
-            # 取得新 session_id
-            if not session_id:
-                for sid, sdata in session_store.items():
-                    if sdata is session_obj:
-                        session_id = sid
-                        break
-            session = session_obj
-    except Exception as e:
-        logger.error(f"Session management error: {e}", exc_info=True)
-        raise HTTPException(status_code=500, detail=f"Session error: {str(e)}")
-
-    # 保存音頻到臨時檔
-    temp_audio_file_path: Optional[str] = None
-    try:
-        # 從文件名獲取擴展名
-        file_ext = os.path.splitext(audio_file.filename)[1].lower()
-        if not file_ext:
-            file_ext = '.wav'  # 默認擴展名
-        
-        # 使用原始擴展名創建臨時文件
-        with tempfile.NamedTemporaryFile(delete=False, suffix=file_ext) as tmp_audio_file:
-            content = await audio_file.read()
-            tmp_audio_file.write(content)
-            temp_audio_file_path = tmp_audio_file.name
-        logger.debug(f"Saved temp audio file: {temp_audio_file_path} (format: {file_ext})")
-    except Exception as e:
-        logger.error(f"Failed saving uploaded audio: {e}", exc_info=True)
-        raise HTTPException(status_code=400, detail=f"Failed to save audio file: {str(e)}")
-
-    # Gemini 轉錄
-    try:
-        from ..llm.gemini_client import GeminiClient
-        from ..utils.audio_processor import get_audio_mime_type
-        
-        # 獲取 MIME 類型
-        mime_type = get_audio_mime_type(temp_audio_file_path)
-        logger.debug(f"Detected MIME type: {mime_type}")
-        
-        gemini_client = GeminiClient()
-        transcription_json = gemini_client.transcribe_audio(temp_audio_file_path, mime_type=mime_type, mode="general")
-        try:
-            transcription = json.loads(transcription_json)
-        except json.JSONDecodeError:
-            transcription = {"original": transcription_json, "options": [transcription_json]}
-        options = transcription.get("options") or []
-        original_text = transcription.get("original") or (options[0] if options else "")
-        text_input = original_text # 在 general 模式下，直接使用 original_text
-        if not text_input:
-            raise HTTPException(status_code=400, detail="Unable to transcribe audio")
-        logger.info(f"Gemini transcription selected text: '{text_input}' (options={len(options)})")
-    except HTTPException:
-        raise
-    except Exception as e:
-        logger.error(f"Gemini transcription failed: {e}", exc_info=True)
-        raise HTTPException(status_code=500, detail=f"Transcription error: {str(e)}")
-
-    # Phase 5: 音頻對話性能監控
-    performance_monitor = get_performance_monitor()
-    implementation_version = session.get("implementation_version", "unknown")
-    monitoring_context = performance_monitor.start_request(
-        implementation=implementation_version,
-        endpoint="audio_dialogue",
-        character_id=character_id,
-        session_id=session_id
-    )
-    
-    # Dialogue processing
-    try:
-        dialogue_manager = session["dialogue_manager"]
-        response_json = await dialogue_manager.process_turn(text_input)
-        
-        # Phase 5: 記錄成功
-        performance_metrics = performance_monitor.end_request(
-            context=monitoring_context,
-            success=True,
-            response_length=len(str(response_json))
-        )
-        
-    except Exception as e:
-        logger.error(f"Dialogue processing failed: {e}", exc_info=True)
-        
-        # Phase 5: 記錄失敗
-        performance_monitor.end_request(
-            context=monitoring_context,
-            success=False,
-            error_message=str(e)
-        )
-        
-        raise HTTPException(status_code=500, detail=f"Dialogue error: {str(e)}")
-
-    # 格式化回應
-    try:
-        formatted_response = await format_dialogue_response(
-            response_json=response_json,
-            session_id=session_id,
-            session=session,
-            performance_metrics=performance_metrics,  # Phase 5: 傳遞性能指標
-            dialogue_manager=dialogue_manager  # 傳遞對話管理器以獲取優化統計
-        )
-        # 附加候選選項供前端參考（仍為直接模式，不要求再選）
-        if options:
-            formatted_response.speech_recognition_options = options
-        # 加入原始轉錄文本
-        formatted_response.original_transcription = original_text or None
-        background_tasks.add_task(cleanup_old_sessions, background_tasks)
-        return formatted_response
-    except Exception as e:
-        logger.error(f"Formatting response failed: {e}", exc_info=True)
-        raise HTTPException(status_code=500, detail=f"Formatting error: {str(e)}")
-    finally:
-        if temp_audio_file_path and os.path.exists(temp_audio_file_path):
-            try:
-                os.remove(temp_audio_file_path)
-                logger.debug(f"Deleted temp audio file: {temp_audio_file_path}")
-            except Exception as e:
-                logger.warning(f"Failed to delete temp audio file {temp_audio_file_path}: {e}")
-
-@app.post("/api/dialogue/select_response")
-async def select_response(request: SelectResponseRequest):
-    """處理患者選擇的回應
-    
-    Args:
-        request: 包含會話ID和選擇的回應
-        
-    Returns:
-        成功或失敗的狀態
-    """
-    logger.debug(f"處理選擇回應請求: session_id={request.session_id}, selected_response='{request.selected_response}'")
-    
-    # 檢查會話是否存在
-    if request.session_id not in session_store:
-        logger.error(f"找不到指定的會話: {request.session_id}")
-        raise HTTPException(status_code=404, detail="找不到指定的會話")
-    
-    # 獲取會話
-    session = session_store[request.session_id]
-    
-    # 更新會話活動時間
-    session["last_activity"] = asyncio.get_event_loop().time()
-    
-    try:
-        # 將選擇的回應添加到對話歷史
-        dialogue_manager = session["dialogue_manager"]
-        
-        # 檢查對話歷史中的最後一個狀態是否為等待選擇狀態
-        # 使用更可靠的檢測方法，檢查會話屬性而非文本匹配
-        is_after_speech_recognition = False
-        
-        # 1. 檢查是否有語音識別標記
-        if hasattr(dialogue_manager, 'last_response_state') and dialogue_manager.last_response_state == "WAITING_SELECTION":
-            is_after_speech_recognition = True
-            logger.debug("檢測到語音識別狀態標記: WAITING_SELECTION")
-        
-        # 2. 檢查對話日誌中是否有語音識別選項記錄
-        if hasattr(dialogue_manager, 'interaction_log') and dialogue_manager.interaction_log:
-            latest_entries = dialogue_manager.interaction_log[-3:]  # 檢查最近的3個記錄
-            for entry in latest_entries:
-                if isinstance(entry, dict) and 'speech_recognition_options' in entry and entry['speech_recognition_options']:
-                    is_after_speech_recognition = True
-                    logger.debug("檢測到語音識別選項記錄")
-                    break
-        
-        # 3. 檢查選擇的回應是否在最近的語音識別選項列表中
-        if hasattr(dialogue_manager, 'last_speech_options') and dialogue_manager.last_speech_options:
-            # 檢查部分匹配，因為選項可能有些微差異
-            for option in dialogue_manager.last_speech_options:
-                if option in request.selected_response or request.selected_response in option:
-                    is_after_speech_recognition = True
-                    logger.debug(f"選擇的回應與語音選項匹配: {option}")
-                    break
-        
-        # 4. 直接檢查對話內容中的標記或關鍵詞
-        last_entries = dialogue_manager.conversation_history[-3:]  # 檢查最近的3個對話
-        for entry in last_entries:
-            if "語音輸入" in entry or "請從以下選項中選擇" in entry or "語音識別" in entry:
-                is_after_speech_recognition = True
-                logger.debug(f"從對話內容檢測到語音識別相關標記: {entry}")
-                break
-        
-        # 記錄到對話歷史
-        dialogue_manager.conversation_history.append(f"{dialogue_manager.character.name}: {request.selected_response}")
-        
-        # 記錄選擇的回應
-        dialogue_manager.log_interaction(
-            user_input="",  # 空，因為這只是回應選擇
-            response_options=[],  # 空，因為選項已經在之前的請求中記錄
-            selected_response=request.selected_response
-        )
-        
-        # 保存交互日誌
-        dialogue_manager.save_interaction_log()
-        
-        # 如果這是語音識別後的選擇，不需要向 Gemini API 發送請求
-        if is_after_speech_recognition:
-            logger.info(f"這是語音識別後的選擇，跳過 Gemini API 處理: {request.selected_response}")
-            
-            # 清除語音識別的狀態標記(如果有)
-            if hasattr(dialogue_manager, 'last_response_state'):
-                dialogue_manager.last_response_state = "NORMAL"
-            if hasattr(dialogue_manager, 'last_speech_options'):
-                dialogue_manager.last_speech_options = []
-            
-            # 直接返回成功訊息，不包含回應
-            return {
-                "status": "success", 
-                "message": "語音識別選擇已記錄",
-                "responses": ["已記錄您的選擇"],
-                "state": "NORMAL",
-                "dialogue_context": "語音識別選擇完成"
-            }
-        
-        # Phase 5: 選擇回應性能監控
-        performance_monitor = get_performance_monitor()
-        implementation_version = session.get("implementation_version", "unknown")
-        character_id = session.get("character_id", "unknown")
-        monitoring_context = performance_monitor.start_request(
-            implementation=implementation_version,
-            endpoint="select_response",
-            character_id=character_id,
-            session_id=request.session_id
-        )
-        
-        # 如果不是語音識別後的選擇，正常處理
-        logger.info(f"處理選擇的回應，發送到 Gemini API: {request.selected_response}")
-        try:
-            response_json = await dialogue_manager.process_turn(request.selected_response)
-            
-            # Phase 5: 記錄成功
-            performance_metrics = performance_monitor.end_request(
-                context=monitoring_context,
-                success=True,
-                response_length=len(str(response_json))
-            )
-            
-        except Exception as e:
-            # Phase 5: 記錄失敗
-            performance_monitor.end_request(
-                context=monitoring_context,
-                success=False,
-                error_message=str(e)
-            )
-            raise
-        
-        logger.debug(f"成功記錄選擇的回應: {request.selected_response}")
-        logger.debug(f"對話管理器處理結果: {response_json}")
-        
-        # 構建具有處理結果的回應
-        response_dict = json.loads(response_json)
-        return {
-            "status": "success", 
-            "message": "回應選擇已記錄",
-            "responses": response_dict.get("responses", []),
-            "state": response_dict.get("state", "NORMAL"),
-            "dialogue_context": response_dict.get("dialogue_context", "一般對話")
-        }
-    
-    except Exception as e:
-        logger.error(f"處理選擇回應時出錯: {e}", exc_info=True)
-        raise HTTPException(status_code=500, detail=f"處理選擇回應時出錯: {str(e)}")
-
-
-# 如果直接運行此模塊，啟動服務器
-if __name__ == "__main__":
-    # 啟動前清理角色和會話緩存
-    character_cache.clear()
-    session_store.clear()
-    logger.info("已清理角色和會話緩存，啟動服務器...")
-    
-    # 啟動服務器
-    uvicorn.run("src.api.server:app", host="0.0.0.0", port=8000, reload=True) +#!/usr/bin/env python3
+# -*- coding: utf-8 -*-
+"""對話系統 API 服務器。
+提供了基於 FastAPI 的接口，可以與對話系統進行交互。
+"""
+
+import os
+import uuid
+import time
+import asyncio
+import logging
+import tempfile
+import json
+from datetime import datetime
+from typing import Dict, Optional, List, Any, Union
+import sys
+import codecs
+from dataclasses import asdict
+import yaml
+
+import uvicorn
+from fastapi import FastAPI, HTTPException, UploadFile, File, Form, BackgroundTasks, Request, Body
+from fastapi.responses import FileResponse
+from fastapi.middleware.cors import CORSMiddleware
+from pydantic import BaseModel
+
+# 添加更完整的錯誤處理和日誌記錄
+import traceback
+
+# 自定義 StreamHandler 來處理 Windows 控制台編碼問題
+class SafeStreamHandler(logging.StreamHandler):
+    def emit(self, record):
+        try:
+            msg = self.format(record)
+            stream = self.stream
+            # 安全輸出，捕獲任何編碼錯誤
+            try:
+                stream.write(msg + self.terminator)
+            except UnicodeEncodeError:
+                # 對於 Windows 控制台，移除不能顯示的字符或使用替代字符
+                safe_msg = "".join(c if ord(c) < 128 else '?' for c in msg)
+                stream.write(safe_msg + self.terminator)
+            self.flush()
+        except Exception:
+            self.handleError(record)
+
+# 設置日誌記錄器，確保使用 UTF-8 編碼
+logging.basicConfig(
+    level=logging.DEBUG,
+    format='%(asctime)s - %(name)s - %(levelname)s - %(message)s',
+    handlers=[
+        logging.FileHandler('api_server.log', mode='w', encoding='utf-8')
+    ]
+)
+
+# 添加安全控制台處理器
+console_handler = SafeStreamHandler()
+console_handler.setLevel(logging.INFO)
+console_handler.setFormatter(logging.Formatter('%(asctime)s - %(name)s - %(levelname)s - %(message)s'))
+
+# 獲取根日誌記錄器並添加處理器
+root_logger = logging.getLogger()
+root_logger.addHandler(console_handler)
+
+# 模組日誌記錄器
+logger = logging.getLogger(__name__)
+
+# 導入現有的對話系統
+from ..core.dialogue_factory import create_dialogue_manager
+from ..core.character import Character
+from ..core.state import DialogueState
+from ..utils.config import load_character
+from ..utils.speech_input import SpeechInput
+from ..utils.config import load_config
+from ..core.dspy.config import DSPyConfig
+from ..core.audio.context_utils import (
+    format_history_for_audio,
+    build_available_audio_contexts,
+    summarize_character,
+    build_audio_template_rules,
+)
+from ..core.dspy.audio_modules import (
+    get_audio_prompt_composer,
+    get_audio_disfluency_module,
+)
+from ..llm.dspy_gemini_adapter import start_dspy_debug_log
+from .performance_monitor import get_performance_monitor
+from .health_monitor import get_health_monitor
+
+# SpeechInput Handler Initialization
+speech_input_handler: Optional[SpeechInput] = None
+CONFIG_FILE_PATH = os.path.join(os.path.dirname(__file__), '..', '..', 'config', 'config.yaml')
+
+try:
+    with open(CONFIG_FILE_PATH, 'r', encoding='utf-8') as f:
+        config_data = yaml.safe_load(f)
+    
+    google_api_key_path = config_data.get("google_api_key")
+
+    if google_api_key_path:
+        speech_input_handler = SpeechInput(google_api_key=google_api_key_path, debug_mode=config_data.get('debug_mode', False))
+        logger.info(f"SpeechInput handler initialized successfully using key from {CONFIG_FILE_PATH}.")
+    else:
+        logger.warning(f"'google_api_key' not found or empty in {CONFIG_FILE_PATH}. Speech input via speech_recognition will be unavailable.")
+
+except FileNotFoundError:
+    logger.warning(f"Configuration file {CONFIG_FILE_PATH} not found. Speech input via speech_recognition will be unavailable.")
+except yaml.YAMLError as e:
+    logger.error(f"Error parsing YAML configuration file {CONFIG_FILE_PATH}: {e}", exc_info=True)
+    logger.warning("Speech input via speech_recognition will be unavailable due to YAML parsing error.")
+except Exception as e:
+    logger.error(f"Failed to initialize SpeechInput handler from config: {e}", exc_info=True)
+    logger.warning("Speech input via speech_recognition will be unavailable due to an unexpected error during initialization.")
+
+# 定義請求和回應模型
+class TextRequest(BaseModel):
+    """文本請求模型"""
+    text: str
+    character_id: str
+    session_id: Optional[str] = None
+    character_config: Optional[Dict[str, Any]] = None  # 客戶端提供的角色配置
+
+class DialogueResponse(BaseModel):
+    """對話回應模型"""
+    status: str
+    responses: List[str]
+    state: str
+    dialogue_context: str
+    session_id: str
+    speech_recognition_options: Optional[List[str]] = None  # 新增: 語音識別可能的選項
+    original_transcription: Optional[str] = None  # 新增: 原始語音轉錄文本
+    implementation_version: Optional[str] = None  # Phase 5: 實現版本標記
+    performance_metrics: Optional[Dict[str, Any]] = None  # Phase 5: 性能指標
+    processing_info: Optional[Dict[str, Any]] = None  # Unified/consistency摘要（可選）
+    logs: Optional[Dict[str, Any]] = None  # 當前會話的日誌路徑（chat_gui / dspy_debug）
+
+class SelectResponseRequest(BaseModel):
+    """選擇回應請求模型"""
+    session_id: str
+    selected_response: str
+
+# 會話存儲，用於維護多個客戶端的對話狀態
+session_store: Dict[str, Dict[str, Any]] = {}
+
+# 角色記憶體緩存，避免重複創建角色實例
+character_cache: Dict[str, Character] = {}
+
+# 創建 FastAPI 應用
+app = FastAPI(
+    title="對話系統 API",
+    description="提供對話系統的 HTTP 接口，接收文本或音頻輸入並返回對話回應",
+    version="1.0.0"
+)
+
+# 添加 CORS 中間件以支持跨域請求
+app.add_middleware(
+    CORSMiddleware,
+    allow_origins=["*"],
+    allow_credentials=True,
+    allow_methods=["*"],
+    allow_headers=["*"],
+)
+
+# 添加請求中間件來記錄請求體
+@app.middleware("http")
+async def log_requests(request: Request, call_next):
+    """記錄所有請求和請求體"""
+    # 記錄請求信息
+    logger.debug(f"接收到請求: {request.method} {request.url}")
+    logger.debug(f"請求頭: {request.headers}")
+    
+    # 讀取並記錄請求體，但需要克隆它以便於後續讀取
+    body = await request.body()
+    logger.debug(f"原始請求體: {body}")
+    
+    # 重建請求以便於後續處理
+    async def receive():
+        return {"type": "http.request", "body": body}
+    
+    request._receive = receive
+    
+    # 處理請求並返回響應
+    response = await call_next(request)
+    return response
+
+# 開發用：查詢指定 session 的對話歷史（受可選令牌保護）
+@app.get("/api/dev/session/{session_id}/history")
+async def get_session_history(session_id: str, token: Optional[str] = None):
+    """取得指定 session 的對話歷史。
+
+    安全性：若環境變數 DEBUG_API_TOKEN 已設定，則必須提供相同的 token 作為查詢參數；
+    若未設定，則不檢查 token（開發環境使用）。
+    """
+    env_token = os.getenv("DEBUG_API_TOKEN")
+    if env_token and token != env_token:
+        raise HTTPException(status_code=403, detail="Forbidden: invalid token")
+
+    if session_id not in session_store:
+        raise HTTPException(status_code=404, detail="Session not found")
+
+    session = session_store[session_id]
+    dm = session.get("dialogue_manager")
+    if dm is None:
+        raise HTTPException(status_code=500, detail="Dialogue manager missing in session")
+
+    history = list(getattr(dm, "conversation_history", []))
+    impl = session.get("implementation_version", "unknown")
+    log_path = getattr(dm, "log_filepath", None)
+
+    return {
+        "status": "success",
+        "session_id": session_id,
+        "implementation_version": impl,
+        "conversation_history": history,
+        "log_file": log_path,
+    }
+
+# 開發用：動態調整 LM 歷史視窗大小（影響 Unified 模組的提示歷史）
+@app.post("/api/dev/config/set_max_history")
+async def set_max_history(request: dict = Body(...)):
+    """設定環境變數 DSPY_MAX_HISTORY 以控制歷史視窗（1–20）。"""
+    try:
+        trace_id = ""
+        value = int(request.get("max_history", 3))
+        if not (1 <= value <= 20):
+            raise HTTPException(status_code=400, detail="max_history must be between 1 and 20")
+        os.environ["DSPY_MAX_HISTORY"] = str(value)
+        logger.info(f"Set DSPY_MAX_HISTORY to {value}")
+        return {"status": "success", "DSPY_MAX_HISTORY": value}
+    except HTTPException:
+        raise
+    except Exception as e:
+        logger.error(f"Failed to set max history: {e}")
+        raise HTTPException(status_code=500, detail=str(e))
+
+# 依賴注入：獲取或創建會話
+async def get_or_create_session(
+    request: Request,
+    session_id: Optional[str] = None,
+    character_id: Optional[str] = None,
+    character_config: Optional[Dict[str, Any]] = None
+) -> Dict[str, Any]:
+    """獲取現有會話或創建新會話
+
+    Args:
+        request: 原始請求對象，用於日誌記錄
+        session_id: 客戶端提供的會話ID
+        character_id: 角色ID，用於創建新會話時
+        character_config: 客戶端提供的角色設定 (可選)
+
+    Returns:
+        會話數據字典
+    """
+    logger.debug(f"嘗試獲取或創建會話: session_id={session_id}, character_id={character_id}, character_config={'提供' if character_config else '未提供'}")
+    
+    # 如果已存在會話，則返回
+    if session_id and session_id in session_store:
+        logger.debug(f"找到現有會話: {session_id}")
+        return session_store[session_id]
+    
+    # 嘗試從請求體獲取 character_id 和 character_config (如果未直接提供)
+    if not character_id or character_config is None:
+        try:
+            # 檢測請求類型
+            content_type = request.headers.get("content-type", "")
+            
+            if "application/json" in content_type:
+                # 如果是 JSON 請求
+                body = await request.json()
+                logger.debug(f"解析後的 JSON 請求體: {body}")
+                if "character_id" in body and not character_id:
+                    character_id = body["character_id"]
+                    logger.debug(f"從 JSON 請求體提取 character_id: {character_id}")
+                if "character_config" in body and character_config is None:
+                    character_config = body["character_config"]
+                    logger.debug(f"從 JSON 請求體提取 character_config")
+            elif "multipart/form-data" in content_type:
+                # 如果是多部分表單請求（如音頻上傳），則 character_config 可能來自 character_config_json 欄位
+                form = await request.form()
+                logger.debug(f"解析後的多部分表單數據: {form}")
+                
+                if "character_id" in form and not character_id:
+                    character_id = form["character_id"]
+                    logger.debug(f"從表單提取 character_id: {character_id}")
+                
+                if "character_config_json" in form and character_config is None:
+                    try:
+                        character_config_json = form["character_config_json"]
+                        character_config = json.loads(character_config_json)
+                        logger.debug(f"從表單 character_config_json 字段提取並解析 character_config")
+                    except json.JSONDecodeError as e:
+                        logger.error(f"解析表單中的 character_config_json 失敗: {e}")
+        except Exception as e:
+            logger.error(f"從請求體提取數據時出錯: {e}")
+        
+    # 驗證 character_id
+    if not character_id:
+        logger.error("未提供 character_id")
+        raise HTTPException(
+            status_code=400, 
+            detail="創建新會話需要提供 character_id"
+        )
+    
+    # 獲取或創建角色實例
+    if character_id not in character_cache:
+        logger.debug(f"創建新角色: {character_id}")
+        
+        # 創建基本角色
+        if character_config:
+            # 嘗試使用客戶端提供的配置
+            try:
+                logger.info(f"使用客戶端提供的配置創建角色: {character_id}")
+                
+                # 檢查 character_config 是否為字符串，若是則嘗試解析為字典
+                if isinstance(character_config, str):
+                    try:
+                        logger.info("character_config 是字符串，嘗試解析為 JSON")
+                        character_config = json.loads(character_config)
+                        logger.info("成功將 character_config 字符串解析為字典")
+                    except json.JSONDecodeError as e:
+                        logger.error(f"解析 character_config 字符串失敗: {e}")
+                        # 解析失敗則改為從 characters.yaml 載入，失敗再回退預設
+                        try:
+                            character = load_character(character_id)
+                            logger.info(f"已從配置載入角色: {character.name}")
+                        except Exception as le:
+                            logger.warning(f"從配置載入角色失敗，使用預設: {le}")
+                            character = create_default_character(character_id)
+                
+                logger.debug(f"配置內容: {json.dumps(character_config, ensure_ascii=False, indent=2)}")
+                
+                # 提取必要字段
+                name = character_config.get("name", f"Patient_{character_id}")
+                persona = character_config.get("persona", "一般病患")
+                backstory = character_config.get("backstory", "無特殊病史記錄")
+                goal = character_config.get("goal", "尋求醫療協助")
+                details = character_config.get("details", None)
+                
+                character = Character(
+                    name=name,
+                    persona=persona,
+                    backstory=backstory,
+                    goal=goal,
+                    details=details
+                )
+                logger.debug(f"成功使用客戶端配置創建角色: {character.name}")
+            except Exception as e:
+                logger.error(f"使用客戶端配置創建角色失敗: {e}", exc_info=True)
+                # 嘗試從配置載入，失敗再回退預設
+                try:
+                    character = load_character(character_id)
+                    logger.info(f"已從配置載入角色: {character.name}")
+                except Exception as le:
+                    logger.warning(f"從配置載入角色失敗，使用預設: {le}")
+                    character = create_default_character(character_id)
+        else:
+            # 未提供客戶端配置 -> 先嘗試從 characters.yaml 載入
+            try:
+                character = load_character(character_id)
+                logger.info(f"已從配置載入角色: {character.name}")
+            except Exception as le:
+                logger.warning(f"從配置載入角色失敗，使用預設: {le}")
+                character = create_default_character(character_id)
+        
+        character_cache[character_id] = character
+    
+    # 創建新會話ID
+    new_session_id = session_id or str(uuid.uuid4())
+    logger.debug(f"創建新會話: {new_session_id}")
+    
+    # 創建對話管理器
+    try:
+        dialogue_manager, implementation_version, debug_log_path = create_dialogue_manager_with_monitoring(
+            character=character_cache[character_id],
+            log_dir="logs/api",
+            session_id=new_session_id,
+        )
+    except Exception as e:
+        logger.error(f"創建對話管理器失敗: {e}", exc_info=True)
+        raise HTTPException(
+            status_code=500,
+            detail=f"創建對話管理器失敗: {str(e)}"
+        )
+    
+    # 存儲會話數據
+    session_store[new_session_id] = {
+        "dialogue_manager": dialogue_manager,
+        "character_id": character_id,
+        "implementation_version": implementation_version,  # Phase 5: 記錄實現版本
+        "created_at": asyncio.get_event_loop().time(),
+        "last_activity": asyncio.get_event_loop().time(),
+        "logs": {
+            "chat_gui": getattr(dialogue_manager, 'log_filepath', None),
+            "dspy_debug": str(debug_log_path) if debug_log_path else None,
+        },
+    }
+    
+    return session_store[new_session_id]
+
+def create_default_character(character_id: str) -> Character:
+    """創建預設角色實例
+    
+    Args:
+        character_id: 角色ID
+        
+    Returns:
+        Character 實例
+    """
+    logger.info(f"使用預設設置創建角色 {character_id}")
+    
+    # 創建基本預設角色
+    return Character(
+        name=f"Patient_{character_id}",
+        persona="口腔癌病患",
+        backstory="此為系統創建的預設角色，正在接受口腔癌治療。",
+        goal="與醫護人員清楚溝通並了解治療計畫",
+        details={
+            "fixed_settings": {
+                "流水編號": int(character_id) if character_id.isdigit() else 99,
+                "年齡": 60,
+                "性別": "男",
+                "診斷": "口腔癌",
+                "分期": "stage II",
+                "腫瘤方向": "右側",
+                "手術術式": "腫瘤切除+皮瓣重建"
+            },
+            "floating_settings": {
+                "目前接受治療場所": "病房",
+                "目前治療階段": "手術後/出院前",
+                "目前治療狀態": "腫瘤切除術後，尚未進行化學治療與放射線置離療",
+                "關鍵字": "恢復",
+                "個案現況": "病人於一週前進行腫瘤切除手術，目前恢復狀況良好，但仍需觀察。"
+            }
+        }
+    )
+
+# 語音轉文本函數
+async def speech_to_text(
+    audio_file: UploadFile,
+    *,
+    dialogue_manager: Optional[Any] = None,
+    session_id: Optional[str] = None,
+) -> Dict[str, Any]:
+    """將上傳的音頻文件轉換為文本，並提供多個可能的完整句子選項
+
+    Args:
+        audio_file: 上傳的音頻文件（支持 WAV, M4A, MP3, AAC 等格式）
+
+    Returns:
+        包含原始識別和多個選項的字典
+    """
+    logger.debug(f"開始處理音頻文件: {audio_file.filename}")
+    
+    temp_files = []  # 追蹤需要刪除的臨時文件
+    trace_id = ""
+    
+    try:
+        # 從文件名獲取擴展名
+        import mimetypes
+        file_ext = os.path.splitext(audio_file.filename)[1].lower()
+        if not file_ext:
+            file_ext = '.wav'  # 默認擴展名
+        
+        # 保存上傳的文件，使用原始擴展名
+        original_audio_path = f"temp_audio_{uuid.uuid4()}{file_ext}"
+        temp_files.append(original_audio_path)
+        
+        with open(original_audio_path, "wb") as f:
+            content = await audio_file.read()
+            f.write(content)
+        
+        logger.debug(f"已保存臨時文件: {original_audio_path}")
+        
+        # 導入音頻處理工具
+        from ..utils.audio_processor import check_audio_format, preprocess_audio, get_audio_mime_type
+        
+        # 檢查音頻格式
+        if not check_audio_format(original_audio_path):
+            logger.warning(f"上傳的音頻格式無效或不支持: {original_audio_path}")
+            return {
+                "original": "音頻格式無效",
+                "options": ["您好，上傳的音頻格式不支持。支持的格式包括：WAV, M4A, MP3, AAC, OGG, FLAC。"]
+            }
+        
+        # 獲取 MIME 類型
+        mime_type = get_audio_mime_type(original_audio_path)
+        logger.debug(f"音頻 MIME 類型: {mime_type}")
+        
+        # 對於 WAV 格式，進行預處理以優化識別
+        # 對於其他格式，直接使用原始文件
+        if file_ext == '.wav':
+            processed_audio_path = f"processed_audio_{uuid.uuid4()}.wav"
+            temp_files.append(processed_audio_path)
+            
+            processed_audio_path = preprocess_audio(
+                input_file=original_audio_path,
+                output_file=processed_audio_path
+            )
+            logger.debug(f"WAV 音頻預處理完成: {processed_audio_path}")
+        else:
+            # 其他格式直接使用
+            logger.debug(f"使用原始音頻文件: {original_audio_path}")
+            processed_audio_path = original_audio_path
+        
+        # 使用 GeminiClient 進行語音識別
+        try:
+            from ..llm.gemini_client import GeminiClient
+            import json
+
+            cfg = load_config()
+            audio_cfg = cfg.get('audio', {}) if isinstance(cfg, dict) else {}
+            use_ctx = bool(audio_cfg.get('use_context', False))
+            # 依請求上下文決定是否注入角色與歷史
+            character_obj = getattr(dialogue_manager, 'character', None) if (use_ctx and dialogue_manager) else None
+            history_list = getattr(dialogue_manager, 'conversation_history', None) if (use_ctx and dialogue_manager) else None
+
+            gemini_client = GeminiClient()
+            logger.info(f"使用 Gemini 進行音頻識別: {processed_audio_path}")
+
+            import uuid as _uuid
+            trace_id = str(_uuid.uuid4())
+
+            try:
+                transcription_json = gemini_client.transcribe_audio(
+                    processed_audio_path,
+                    character=character_obj if use_ctx else None,
+                    conversation_history=history_list if use_ctx else None,
+                    session_id=session_id,
+                    trace_id=trace_id,
+                )
+            except Exception:
+                transcription_json = gemini_client.transcribe_audio(processed_audio_path)
+
+            try:
+                result = json.loads(transcription_json)
+
+                original = result.get("original", "")
+                options = result.get("options", [])
+
+                logger.info(f"音頻識別成功: 原始='{original}', 選項數={len(options)}")
+
+                if not original or original.startswith("無法識別") or original.startswith("音頻識別過程中發生錯誤"):
+                    logger.warning(f"音頻識別失敗或沒有識別出有效內容: {original}")
+                    return {
+                        "original": original,
+                        "options": ["您好，我沒能清楚聽到您的問題。請問您能再說一次嗎？"]
+                    }
+
+                if not options or len(options) < 1:
+                    options = [original]
+
+                character_profile = summarize_character(character_obj)
+                history_text = format_history_for_audio(
+                    history_list,
+                    getattr(character_obj, 'name', None) if character_obj else None,
+                    getattr(character_obj, 'persona', None) if character_obj else None,
+                )
+
+                if audio_cfg.get('dspy', {}).get('normalize', False):
+                    try:
+                        disfluency_module = get_audio_disfluency_module()
+                        normalized = disfluency_module.normalize(
+                            system_prompt=getattr(gemini_client, 'last_audio_system_prompt', getattr(gemini_client, 'last_audio_prompt', "")),
+                            user_prompt=getattr(gemini_client, 'last_audio_user_prompt', ""),
+                            conversation_history=history_text,
+                            raw_transcription=transcription_json,
+                            trace_id=trace_id,
+                        )
+                        normalized_json = normalized.get('normalized_json', transcription_json)
+                        normalized_result = json.loads(normalized_json)
+                        original = normalized_result.get('original', original)
+                        options = normalized_result.get('options', options)
+                    except Exception as norm_error:
+                        logger.warning(
+                            "DSPy audio normalize 失敗: trace_id=%s err=%s",
+                            trace_id,
+                            norm_error,
+                        )
+
+                return {
+                    "original": original,
+                    "options": options,
+                    "trace_id": trace_id,
+                    "character_profile": character_profile,
+                    "history_text": history_text,
+                }
+
+            except json.JSONDecodeError:
+                logger.error(f"無法解析識別結果 JSON: {transcription_json}")
+                return {
+                    "original": transcription_json,
+                    "options": [transcription_json],
+                    "trace_id": trace_id,
+                }
+
+        except Exception as e:
+            logger.error(f"使用 Gemini 進行音頻識別時出錯: {e}", exc_info=True)
+            return {
+                "original": "識別失敗",
+                "options": ["您好，這是一條測試訊息。目前遇到了語音識別問題，請稍後再試或改用文字輸入。"],
+                "trace_id": trace_id,
+            }
+    
+    except Exception as e:
+        logger.error(f"音頻處理失敗: {e}", exc_info=True)
+        raise HTTPException(
+            status_code=400,
+            detail=f"音頻處理失敗: {str(e)}"
+        )
+    
+    finally:
+        # 清理所有臨時文件
+        for temp_file in temp_files:
+            try:
+                if os.path.exists(temp_file):
+                    os.remove(temp_file)
+                    logger.debug(f"已刪除臨時文件: {temp_file}")
+            except Exception as e:
+                logger.warning(f"刪除臨時文件時出錯: {e}")
+
+# 會話清理任務
+async def cleanup_old_sessions(background_tasks: BackgroundTasks):
+    """清理長時間未活動的會話
+
+    Args:
+        background_tasks: FastAPI 背景任務
+    """
+    current_time = asyncio.get_event_loop().time()
+    session_timeout = 3600  # 1小時無活動則清理
+    
+    sessions_to_remove = []
+    for session_id, session_data in session_store.items():
+        if current_time - session_data["last_activity"] > session_timeout:
+            sessions_to_remove.append(session_id)
+    
+    for session_id in sessions_to_remove:
+        # 保存對話日誌後刪除會話
+        session_store[session_id]["dialogue_manager"].save_interaction_log()
+        del session_store[session_id]
+
+# 添加一個輔助函數來處理回應格式化
+async def format_dialogue_response(
+    response_json: str,
+    session_id: Optional[str] = None,
+    session: Optional[Dict[str, Any]] = None,
+    performance_metrics: Optional[Dict[str, Any]] = None,
+    dialogue_manager: Optional[Any] = None
+) -> DialogueResponse:
+    """格式化對話回應
+    
+    Args:
+        response_json: 對話管理器返回的 JSON 字符串
+        session_id: 會話 ID
+        session: 會話對象
+    
+    Returns:
+        格式化的對話回應
+    """
+    # 解析回應
+    logger.debug(f"格式化對話回應: {response_json}")
+    
+    try:
+        response_dict = json.loads(response_json)
+        logger.debug(f"解析後的 JSON 回應: {json.dumps(response_dict, ensure_ascii=False, indent=2)}")
+    except json.JSONDecodeError as e:
+        logger.error(f"解析 JSON 失敗: {e}")
+        response_dict = {
+            "responses": [f"JSONDecodeError: {e}"],
+            "state": "ERROR",
+            "dialogue_context": "JSON_PARSE_ERROR",
+            "error": {
+                "type": "JSONDecodeError",
+                "message": str(e)
+            }
+        }
+    
+    # 找出當前會話ID
+    current_session_id = session_id
+    if not current_session_id and session:
+        for key, value in session_store.items():
+            if value is session:
+                current_session_id = key
+                break
+    
+    # 確保所有必要的鍵都存在於字典中，使用合理的預設值
+    if "responses" not in response_dict or not response_dict["responses"]:
+        logger.warning("回應中缺少 responses 鍵或為空")
+        response_dict["responses"] = []
+
+    if "state" not in response_dict:
+        logger.warning("回應中缺少 state 鍵，使用默認值")
+        response_dict["state"] = "UNKNOWN"
+
+    if "dialogue_context" not in response_dict:
+        logger.warning("回應中缺少 dialogue_context 鍵，使用默認值")
+        response_dict["dialogue_context"] = ""
+
+    # 規範化 responses：在非 optimized 實現下才執行深度規範化
+    try:
+        impl = session.get("implementation_version", "original") if session else "original"
+        if impl != "optimized":
+            res = response_dict.get("responses")
+            if isinstance(res, list) and len(res) == 1 and isinstance(res[0], str):
+                s = res[0].strip()
+                if s.startswith('[') and s.endswith(']'):
+                    parsed = None
+                    try:
+                        parsed = json.loads(s)
+                    except json.JSONDecodeError:
+                        import ast as _ast
+                        try:
+                            parsed = _ast.literal_eval(s)
+                        except Exception:
+                            parsed = None
+                    if isinstance(parsed, list):
+                        response_dict["responses"] = [str(x) for x in parsed[:5]]
+            elif isinstance(res, str):
+                s = res.strip()
+                if s.startswith('[') and s.endswith(']'):
+                    try:
+                        parsed = json.loads(s)
+                        if isinstance(parsed, list):
+                            response_dict["responses"] = [str(x) for x in parsed[:5]]
+                    except json.JSONDecodeError:
+                        import ast as _ast
+                        try:
+                            parsed = _ast.literal_eval(s)
+                            if isinstance(parsed, list):
+                                response_dict["responses"] = [str(x) for x in parsed[:5]]
+                        except Exception:
+                            pass
+                else:
+                    lines = [line.strip() for line in s.split('\n') if line.strip()]
+                    if lines:
+                        response_dict["responses"] = lines[:5]
+            if not isinstance(response_dict.get("responses"), list):
+                response_dict["responses"] = [str(response_dict.get("responses"))] if response_dict.get("responses") is not None else []
+            else:
+                response_dict["responses"] = [str(x) for x in response_dict["responses"]]
+            expanded = []
+            for item in response_dict["responses"]:
+                text = str(item)
+                trimmed = text.strip()
+                if trimmed.startswith('['):
+                    candidate = trimmed
+                    if not trimmed.endswith(']'):
+                        closing = trimmed.rfind(']')
+                        if closing != -1:
+                            candidate = trimmed[:closing + 1]
+                    try:
+                        parsed = json.loads(candidate)
+                    except json.JSONDecodeError:
+                        import ast as _ast
+                        try:
+                            parsed = _ast.literal_eval(candidate)
+                        except Exception:
+                            parsed = None
+                    if isinstance(parsed, list):
+                        expanded.extend(str(x) for x in parsed)
+                        remainder = trimmed[len(candidate):].strip()
+                        if remainder:
+                            expanded.append(remainder)
+                        continue
+                expanded.append(text)
+            if expanded:
+                response_dict["responses"] = expanded[:5]
+    except Exception as _e:
+        logger.warning(f"規範化 responses 失敗: {_e}")
+    
+    # Phase 5: 準備版本信息和性能指標
+    implementation_version = "original"
+    if session and "implementation_version" in session:
+        implementation_version = session["implementation_version"]
+    
+    # 構建性能指標字典（如果有的話）
+    metrics_dict = None
+    if performance_metrics:
+        metrics_dict = {
+            "response_time": round(performance_metrics.duration, 3),
+            "timestamp": performance_metrics.timestamp.isoformat(),
+            "success": performance_metrics.success
+        }
+        
+        # 如果是優化版本，添加 API 調用節省統計
+        if implementation_version == "optimized" and hasattr(dialogue_manager, 'get_optimization_statistics'):
+            try:
+                opt_stats = dialogue_manager.get_optimization_statistics()
+                metrics_dict.update({
+                    "api_calls_saved": opt_stats.get('api_calls_saved', 0),
+                    "efficiency_improvement": opt_stats.get('efficiency_summary', {}).get('efficiency_improvement', 'N/A'),
+                    "conversations_processed": opt_stats.get('total_conversations', 0)
+                })
+            except Exception as e:
+                logger.warning(f"無法獲取優化統計: {e}")
+    
+    # 構建回應對象
+    try:
+        response = DialogueResponse(
+            status="success",
+            responses=response_dict["responses"],
+            state=response_dict["state"],
+            dialogue_context=response_dict["dialogue_context"],
+            session_id=current_session_id or str(uuid.uuid4()),
+            speech_recognition_options=response_dict.get("speech_recognition_options", None),
+            implementation_version=implementation_version,  # Phase 5: 版本信息
+            performance_metrics=metrics_dict,  # Phase 5: 性能指標
+            processing_info=response_dict.get("processing_info"),
+            logs=(session or {}).get("logs") if session else None,
+        )
+        return response
+    except Exception as e:
+        logger.error(f"創建 DialogueResponse 時出錯: {e}", exc_info=True)
+        return DialogueResponse(
+            status="error",
+            responses=[f"DialogueResponseError[{type(e).__name__}]: {e}"],
+            state="ERROR",
+            dialogue_context="DIALOGUE_RESPONSE_EXCEPTION",
+            session_id=current_session_id or str(uuid.uuid4()),
+            speech_recognition_options=None,
+            implementation_version=implementation_version,
+            performance_metrics=metrics_dict
+        )
+
+# 添加一個新函數創建對話管理器，並添加詳細日誌記錄
+def create_dialogue_manager_with_monitoring(character: Character, log_dir: str = "logs/api", session_id: Optional[str] = None) -> tuple:
+    """創建對話管理器並返回實現版本信息
+    
+    Args:
+        character: 角色對象
+        log_dir: 日誌目錄
+    
+    Returns:
+        (DialogueManager 實例, 實現版本字符串)
+    """
+    logger.debug(f"創建對話管理器，角色: {character.name}, 類型: {type(character)}")
+    # 使用 session 短ID 讓 dspy_debug 與 chat_gui 一一對應
+    sess_short = (session_id or "")[:8] if session_id else ""
+    tag = character.name if not sess_short else f"{character.name}_sess_{sess_short}"
+    log_path = start_dspy_debug_log(tag=tag)
+    if log_path:
+        logger.info(f"已建立新的 DSPy 除錯日誌: {log_path}")
+    try:
+        # 使用工廠函數創建對話管理器（提供每會話專屬檔名前綴）
+        from datetime import datetime as _dt
+        ts = _dt.now().strftime('%Y%m%d_%H%M%S')
+        base = f"{ts}_{character.name}"
+        if sess_short:
+            base = f"{base}_sess_{sess_short}"
+        manager = create_dialogue_manager(character, use_terminal=False, log_dir=log_dir, log_file_basename=base)
+
+        # 強制綁定 chat_gui 檔名，確保與 dspy_debug 一一對應（消除任何回退命名影響）
+        try:
+            chat_dir = log_dir
+            os.makedirs(chat_dir, exist_ok=True)
+            chat_filename = f"{base}_chat_gui.log"
+            manager.log_filename = chat_filename
+            manager.log_filepath = os.path.join(chat_dir, chat_filename)
+            logger.info(f"已設定會話專屬 chat_gui 檔案: {manager.log_filepath}")
+        except Exception as _e:
+            logger.warning(f"設定 chat_gui 檔名失敗（將使用預設）: {_e}")
+        
+        # 檢測實現版本
+        implementation_version = "original"
+        if hasattr(manager, 'optimization_enabled') and manager.optimization_enabled:
+            implementation_version = "optimized"
+        elif hasattr(manager, 'dspy_enabled') and manager.dspy_enabled:
+            implementation_version = "dspy"
+        
+        logger.info(f"成功創建對話管理器: {type(manager).__name__} (版本: {implementation_version})")
+        return manager, implementation_version, log_path
+    except Exception as e:
+        logger.error(f"創建對話管理器失敗: {e}", exc_info=True)
+        raise
+
+# Phase 5: 性能監控端點
+@app.get("/api/monitor/stats")
+async def get_performance_stats():
+    """獲取性能統計數據"""
+    try:
+        performance_monitor = get_performance_monitor()
+        current_stats = performance_monitor.get_current_stats()
+        
+        return {
+            "status": "success",
+            "stats": {
+                implementation: {
+                    "total_requests": stats.total_requests,
+                    "successful_requests": stats.successful_requests,
+                    "failed_requests": stats.failed_requests,
+                    "avg_response_time": round(stats.avg_response_time, 3),
+                    "error_rate": round(stats.error_rate * 100, 2),  # 轉為百分比
+                    "last_updated": stats.last_updated.isoformat()
+                }
+                for implementation, stats in current_stats.items()
+            }
+        }
+    except Exception as e:
+        logger.error(f"獲取性能統計失敗: {e}")
+        raise HTTPException(status_code=500, detail=f"統計數據獲取失敗: {str(e)}")
+
+@app.get("/api/monitor/comparison")
+async def get_comparison_report():
+    """獲取 DSPy vs 原始實現對比報告"""
+    try:
+        performance_monitor = get_performance_monitor()
+        comparison_report = performance_monitor.get_comparison_report()
+        
+        return {
+            "status": "success",
+            "report": comparison_report
+        }
+    except Exception as e:
+        logger.error(f"獲取對比報告失敗: {e}")
+        raise HTTPException(status_code=500, detail=f"對比報告獲取失敗: {str(e)}")
+
+@app.get("/api/monitor/errors")
+async def get_error_summary(hours: int = 24):
+    """獲取錯誤摘要"""
+    try:
+        performance_monitor = get_performance_monitor()
+        error_summary = performance_monitor.get_error_summary(hours=hours)
+        
+        return {
+            "status": "success",
+            "time_range_hours": hours,
+            "errors": error_summary
+        }
+    except Exception as e:
+        logger.error(f"獲取錯誤摘要失敗: {e}")
+        raise HTTPException(status_code=500, detail=f"錯誤摘要獲取失敗: {str(e)}")
+
+
+@app.post("/api/debug/start-log")
+async def start_dspy_debug_log_api(tag: Optional[str] = None):
+    """Start a new DSPy debug log file and return the path."""
+    path = start_dspy_debug_log(tag=tag)
+    if path is None:
+        raise HTTPException(status_code=500, detail="無法重新建立 DSPy 除錯日誌檔案")
+
+    return {
+        "status": "success",
+        "log_path": str(path)
+    }
+
+@app.post("/api/monitor/reset")
+async def reset_performance_stats():
+    """重置性能統計數據"""
+    try:
+        performance_monitor = get_performance_monitor()
+        performance_monitor.reset_stats()
+        
+        return {
+            "status": "success",
+            "message": "性能統計數據已重置"
+        }
+    except Exception as e:
+        logger.error(f"重置統計數據失敗: {e}")
+        raise HTTPException(status_code=500, detail=f"重置失敗: {str(e)}")
+
+# Characters endpoint
+@app.get("/api/characters")
+async def get_characters():
+    """獲取可用角色列表"""
+    try:
+        characters_file = os.path.join(os.path.dirname(__file__), '..', '..', 'config', 'characters.yaml')
+        
+        with open(characters_file, 'r', encoding='utf-8') as file:
+            data = yaml.safe_load(file)
+            characters = data.get('characters', {})
+            
+        return {
+            "status": "success",
+            "characters": {
+                char_id: {
+                    "name": char_data.get("name", f"Character {char_id}"),
+                    "persona": char_data.get("persona", ""),
+                    "backstory": char_data.get("backstory", "")[:100] + "..." if len(char_data.get("backstory", "")) > 100 else char_data.get("backstory", "")
+                }
+                for char_id, char_data in characters.items()
+            }
+        }
+        
+    except FileNotFoundError:
+        logger.error("characters.yaml 文件未找到")
+        return {
+            "status": "success", 
+            "characters": {
+                "1": {
+                    "name": "Patient 1",
+                    "persona": "一般病患",
+                    "backstory": "系統默認角色"
+                }
+            }
+        }
+    except Exception as e:
+        logger.error(f"獲取角色列表失敗: {e}")
+        raise HTTPException(status_code=500, detail=f"角色列表獲取失敗: {str(e)}")
+
+# Phase 5: 健康監控和回退端點
+@app.get("/api/health/status")
+async def get_health_status():
+    """獲取系統健康狀況"""
+    try:
+        health_monitor = get_health_monitor()
+        performance_monitor = get_performance_monitor()
+        
+        # 執行健康檢查
+        health_statuses = health_monitor.check_health(performance_monitor)
+        monitor_status = health_monitor.get_status()
+        
+        return {
+            "status": "success",
+            "health_statuses": {
+                implementation: {
+                    "is_healthy": status.is_healthy,
+                    "error_rate": round(status.error_rate * 100, 2),
+                    "avg_response_time": round(status.avg_response_time, 3),
+                    "recent_errors": status.recent_errors,
+                    "issues": status.issues,
+                    "last_check": status.last_check.isoformat()
+                }
+                for implementation, status in health_statuses.items()
+            },
+            "monitor_status": monitor_status
+        }
+    except Exception as e:
+        logger.error(f"獲取健康狀況失敗: {e}")
+        raise HTTPException(status_code=500, detail=f"健康檢查失敗: {str(e)}")
+
+@app.post("/api/health/fallback")
+async def manual_fallback(request: dict = Body(...)):
+    """手動觸發或停用回退機制"""
+    try:
+        enable = request.get("enable", False)
+        reason = request.get("reason", "手動操作")
+        
+        health_monitor = get_health_monitor()
+        success = health_monitor.manual_fallback(enable, reason)
+        
+        if success:
+            return {
+                "status": "success",
+                "message": f"回退機制已{'啟用' if enable else '停用'}",
+                "reason": reason
+            }
+        else:
+            raise HTTPException(status_code=500, detail="回退操作失敗")
+            
+    except Exception as e:
+        logger.error(f"手動回退操作失敗: {e}")
+        raise HTTPException(status_code=500, detail=f"回退操作失敗: {str(e)}")
+
+@app.post("/api/health/thresholds")
+async def update_health_thresholds(request: dict = Body(...)):
+    """更新健康檢查閾值"""
+    try:
+        thresholds = request.get("thresholds", {})
+        
+        health_monitor = get_health_monitor()
+        success = health_monitor.update_thresholds(thresholds)
+        
+        if success:
+            return {
+                "status": "success",
+                "message": "健康檢查閾值已更新",
+                "updated_thresholds": thresholds
+            }
+        else:
+            raise HTTPException(status_code=500, detail="閾值更新失敗")
+            
+    except Exception as e:
+        logger.error(f"更新健康檢查閾值失敗: {e}")
+        raise HTTPException(status_code=500, detail=f"閾值更新失敗: {str(e)}")
+
+# API 路由
+@app.post("/api/dialogue/text", response_model=DialogueResponse)
+async def process_text_dialogue(
+    request: Request,
+    background_tasks: BackgroundTasks,
+    body: dict = Body(
+        ...,  # Ellipsis 表示必填
+        example={}
+    )
+):
+    """處理文本對話請求
+
+    Args:
+        request: 原始請求對象
+        background_tasks: FastAPI 背景任務
+
+    Returns:
+        對話回應
+    """
+    try:
+        # 手動解析請求體
+        logger.debug("開始處理文本對話請求")
+        #body = await request.json()
+        logger.debug(f"解析後的請求體: {body}")
+        
+        # 創建請求模型
+        text = body.get("text", "")
+        character_id = body.get("character_id")
+        session_id = body.get("session_id")
+        character_config = body.get("character_config")  # 提取客戶端提供的角色配置
+        
+        logger.debug(f"提取參數: text={text}, character_id={character_id}, session_id={session_id}, character_config={'提供' if character_config else '未提供'}")
+        
+        # 檢查 character_config 是否為字符串，若是則嘗試解析為字典
+        if character_config and isinstance(character_config, str):
+            try:
+                #logger.debug(f"\n\ncharacter_config:\n{character_config}\n\n")
+                logger.info("process_text_dialogue: character_config 是字符串，嘗試解析為 JSON")
+                character_config = json.loads(character_config)
+                logger.info("process_text_dialogue: 成功將 character_config 字符串解析為字典")
+            except json.JSONDecodeError as e:
+                logger.error(f"process_text_dialogue: 解析 character_config 字符串失敗: {e}")
+                # 繼續處理，get_or_create_session 會處理解析問題
+        
+        # 參數檢查
+        if not text:
+            raise HTTPException(status_code=400, detail="必須提供 text 參數")
+        if not character_id:
+            raise HTTPException(status_code=400, detail="必須提供 character_id 參數")
+        
+        # 臨時解決方案：如果提供了 session_id 但不在 session_store 中，返回錯誤
+        if session_id and session_id not in session_store:
+            raise HTTPException(status_code=404, detail="找不到指定的會話，請創建新會話")
+        
+        # 如果有會話 ID，使用現有會話
+        if session_id and session_id in session_store:
+            session = session_store[session_id]
+            # 更新會話活動時間
+            session["last_activity"] = asyncio.get_event_loop().time()
+        else:
+            # 創建新會話 - 使用 get_or_create_session 處理 character_config
+            try:
+                logger.debug("嘗試創建新會話")
+                session = await get_or_create_session(
+                    request=request,
+                    character_id=character_id,
+                    character_config=character_config
+                )
+                session_id = next(key for key, value in session_store.items() if value is session)
+                logger.debug(f"成功創建新會話，ID: {session_id}")
+            except Exception as e:
+                logger.error(f"創建會話時出錯: {e}", exc_info=True)
+                # 記錄詳細的堆疊跟踪
+                logger.error(f"詳細錯誤堆疊: {traceback.format_exc()}")
+                raise HTTPException(
+                    status_code=500,
+                    detail=f"創建會話失敗: {str(e)}"
+                )
+        
+        # 在調用對話管理器前添加診斷信息
+        logger.debug(f"使用的角色信息: id={character_id}, name={session['dialogue_manager'].character.name}")
+        
+        # Phase 5: 性能監控 - 開始請求追蹤
+        performance_monitor = get_performance_monitor()
+        implementation_version = session.get("implementation_version", "unknown")
+        monitoring_context = performance_monitor.start_request(
+            implementation=implementation_version,
+            endpoint="text_dialogue",
+            character_id=character_id,
+            session_id=session_id
+        )
+        
+        try:
+            # 調用對話管理器處理用戶輸入
+            dialogue_manager = session["dialogue_manager"]
+            logger.debug(f"調用對話管理器處理: '{text}' (實現版本: {implementation_version})")
+            
+            # 直接使用對話管理器處理
+            response_json = await dialogue_manager.process_turn(text)
+            logger.debug(f"對話管理器返回結果: {response_json}")
+            
+            # Phase 5: 性能監控 - 記錄成功
+            performance_metrics = performance_monitor.end_request(
+                context=monitoring_context,
+                success=True,
+                response_length=len(str(response_json))
+            )
+            
+        except Exception as e:
+            logger.error(f"對話管理器處理輸入時出錯: {e}", exc_info=True)
+            # 記錄詳細的堆疊跟踪
+            logger.error(f"詳細錯誤堆疊: {traceback.format_exc()}")
+            
+            # Phase 5: 性能監控 - 記錄失敗
+            performance_monitor.end_request(
+                context=monitoring_context,
+                success=False,
+                error_message=str(e)
+            )
+            
+            raise HTTPException(
+                status_code=500,
+                detail=f"對話處理失敗: {str(e)}"
+            )
+        
+        # 排程清理舊會話
+        background_tasks.add_task(cleanup_old_sessions, background_tasks)
+        
+        # 使用輔助函數格式化回應
+        try:
+            response = await format_dialogue_response(
+                response_json=response_json,
+                session_id=session_id,
+                session=session,
+                performance_metrics=performance_metrics,  # Phase 5: 傳遞性能指標
+                dialogue_manager=dialogue_manager  # 傳遞對話管理器以獲取優化統計
+            )
+            logger.debug(f"返回回應: {response} (版本: {implementation_version})")
+        except Exception as e:
+            logger.error(f"格式化回應時出錯: {e}", exc_info=True)
+            # 記錄詳細的堆疊跟踪
+            logger.error(f"詳細錯誤堆疊: {traceback.format_exc()}")
+            raise HTTPException(
+                status_code=500,
+                detail=f"格式化回應失敗: {str(e)}"
+            )
+        
+        # 直接返回文本回應
+        return response
+        
+    except json.JSONDecodeError as e:
+        logger.error(f"JSON 解析錯誤: {e}")
+        logger.error(f"詳細錯誤堆疊: {traceback.format_exc()}")
+        raise HTTPException(status_code=400, detail=f"無效的 JSON 格式: {str(e)}")
+    except Exception as e:
+        logger.error(f"處理文本對話請求時出錯: {e}", exc_info=True)
+        logger.error(f"詳細錯誤堆疊: {traceback.format_exc()}")
+        raise HTTPException(status_code=500, detail=f"處理請求時發生錯誤: {str(e)}")
+
+@app.post("/api/dialogue/audio", response_model=DialogueResponse)
+async def process_audio_dialogue(
+    request: Request,
+    background_tasks: BackgroundTasks,
+    audio_file: UploadFile = File(...),
+    character_id: str = Form(...),
+    session_id: Optional[str] = Form(None),
+    response_format: Optional[str] = Form("text"),  # 回覆格式，默認為文本
+    character_config_json: Optional[str] = Form(None),  # 新增：角色配置 JSON 字符串
+):
+    """處理音頻對話請求
+
+    Args:
+        request: 原始請求對象
+        background_tasks: FastAPI 背景任務
+        audio_file: 上傳的音頻文件
+        character_id: 角色ID
+        session_id: 會話ID (可選)
+        response_format: 回覆格式 (可選值: "text" 或 "audio")
+        character_config_json: 角色配置的 JSON 字符串 (可選)
+
+    Returns:
+        對話回應
+    """
+    logger.debug(f"處理音頻對話請求: character_id={character_id}, session_id={session_id}, character_config_json={'提供' if character_config_json else '未提供'}")
+    
+    # 解析角色配置 JSON 字符串
+    character_config = None
+    if character_config_json:
+        try:
+            character_config = json.loads(character_config_json)
+            logger.debug(f"已解析角色配置 JSON: {json.dumps(character_config, ensure_ascii=False, indent=2)}")
+        except json.JSONDecodeError as e:
+            logger.error(f"角色配置 JSON 解析錯誤: {e}")
+            # 不要直接中斷，嘗試使用原始字符串
+            logger.info("使用原始字符串作為 character_config，讓 get_or_create_session 處理")
+            character_config = character_config_json
+    
+    # 如果有會話 ID，使用現有會話
+    if session_id and session_id in session_store:
+        session = session_store[session_id]
+        # 更新會話活動時間
+        session["last_activity"] = asyncio.get_event_loop().time()
+    else:
+        # 創建新會話 - 使用 get_or_create_session 處理 character_config
+        try:
+            session = await get_or_create_session(
+                request=request,
+                character_id=character_id,
+                character_config=character_config
+            )
+            session_id = next(key for key, value in session_store.items() if value is session)
+            logger.debug(f"已創建新會話: {session_id}")
+        except Exception as e:
+            logger.error(f"創建會話時出錯: {e}", exc_info=True)
+            raise HTTPException(
+                status_code=500,
+                detail=f"創建會話失敗: {str(e)}"
+            )
+    
+    # 語音轉文本（傳入當前會話以便注入角色與歷史）
+    text_result = await speech_to_text(
+        audio_file,
+        dialogue_manager=session["dialogue_manager"],
+        session_id=session_id,
+    )
+    logger.debug(f"音頻識別結果: {text_result}")
+    
+    # 處理返回結果（可能是字典或JSON字符串）
+    if isinstance(text_result, dict):
+        # 已經是字典，直接使用
+        text_dict = text_result
+        logger.debug("speech_to_text 返回了字典對象")
+    else:
+        # 嘗試解析 JSON 字符串
+        try:
+            text_dict = json.loads(text_result)
+            logger.debug("成功將 speech_to_text 返回的 JSON 字符串解析為字典")
+        except (json.JSONDecodeError, TypeError) as e:
+            logger.error(f"無法解析音頻識別結果: {e}")
+            # 使用預設值
+            text_dict = {
+                "original": str(text_result),
+                "options": [str(text_result)]
+            }
+            logger.debug(f"使用預設字典: {text_dict}")
+    
+    # 提取原始文本和選項
+    original_text = text_dict.get("original", "")
+    options_list = text_dict.get("options", [])
+    
+    # 確保選項是有效的列表
+    if not isinstance(options_list, list) or not options_list:
+        logger.warning("識別選項無效或為空，使用原始文本作為選項")
+        options_list = [original_text] if original_text else ["無法識別您的語音"]
+        
+    logger.info(f"原始識別文本: '{original_text}'")
+    logger.info(f"識別選項 ({len(options_list)}): {options_list}")
+    
+    # 將語音識別選項和狀態保存在 DialogueManager 中，供選擇回應時使用
+    dialogue_manager = session["dialogue_manager"]
+    if not hasattr(dialogue_manager, 'last_speech_options'):
+        dialogue_manager.last_speech_options = []
+    dialogue_manager.last_speech_options = options_list
+    
+    if not hasattr(dialogue_manager, 'last_response_state'):
+        dialogue_manager.last_response_state = ""
+    dialogue_manager.last_response_state = "WAITING_SELECTION"
+    
+    # 僅儲存「病患自己的話」到對話歷史：將原始識別文本作為病患發言
+    try:
+        patient_name = getattr(dialogue_manager.character, 'name', '病患')
+        orig = (original_text or '').strip()
+        if orig and not orig.startswith("無法識別") and orig != "識別失敗":
+            dialogue_manager.conversation_history.append(f"{patient_name}: {orig}")
+    except Exception:
+        # 若歷史寫入失敗則忽略，不影響主流程
+        pass
+    
+    # 獲取實現版本信息
+    implementation_version = "original"
+    if session and "implementation_version" in session:
+        implementation_version = session["implementation_version"]
+    
+    # 創建基本的性能指標（音頻識別過程中的指標）
+    audio_metrics = None
+    if session and session.get("last_performance_metrics"):
+        last_metrics = session["last_performance_metrics"]
+        audio_metrics = {
+            "response_time": round(last_metrics.duration, 3) if hasattr(last_metrics, 'duration') else 0,
+            "timestamp": last_metrics.timestamp.isoformat() if hasattr(last_metrics, 'timestamp') else datetime.now().isoformat(),
+            "success": True,
+            "audio_processing": True
+        }
+    
+    # 創建回應
+    response = DialogueResponse(
+        status="success",
+        responses=["請從以下選項中選擇您想表達的內容:"],
+        state="WAITING_SELECTION",
+        dialogue_context="語音選項選擇",
+        session_id=session_id,
+        speech_recognition_options=options_list,
+        original_transcription=original_text or None,
+        implementation_version=implementation_version,
+        performance_metrics=audio_metrics,
+        logs=session.get("logs") if session else None,
+    )
+    
+    # 保存語音識別選項到交互日誌
+    dialogue_manager.log_interaction(
+        user_input="[語音輸入]",
+        response_options=options_list,
+        selected_response=None
+    )
+    
+    # 排程清理舊會話
+    background_tasks.add_task(cleanup_old_sessions, background_tasks)
+    
+    logger.debug(f"返回語音識別選項: {response}")
+    
+    # 直接返回文本回應
+    return response
+
+@app.post("/api/dialogue/audio_input", response_model=DialogueResponse)
+async def process_audio_input_dialogue(
+    request: Request,
+    background_tasks: BackgroundTasks,
+    audio_file: UploadFile = File(...),
+    character_id: str = Form(...),
+    session_id: Optional[str] = Form(None),
+    character_config_json: Optional[str] = Form(None), 
+):
+    """處理音頻輸入對話請求 (Gemini 直接轉錄 + 對話)"""
+    logger.debug(f"Processing audio input dialogue request (gemini): character_id={character_id}, session_id={session_id}, character_config_json={'provided' if character_config_json else 'not provided'}")
+
+    # 解析角色配置 JSON
+    character_config = None
+    if character_config_json:
+        try:
+            character_config = json.loads(character_config_json)
+            logger.debug(f"Parsed character_config_json: keys={list(character_config.keys()) if isinstance(character_config, dict) else 'N/A'}")
+        except json.JSONDecodeError:
+            logger.warning("Invalid character_config_json format, ignoring it")
+            character_config = None
+
+    # 會話管理
+    try:
+        if session_id and session_id in session_store:
+            session = session_store[session_id]
+            session["last_activity"] = asyncio.get_event_loop().time()
+        else:
+            session_obj = await get_or_create_session(
+                request=request,
+                session_id=session_id,
+                character_id=character_id,
+                character_config=character_config
+            )
+            # 取得新 session_id
+            if not session_id:
+                for sid, sdata in session_store.items():
+                    if sdata is session_obj:
+                        session_id = sid
+                        break
+            session = session_obj
+    except Exception as e:
+        logger.error(f"Session management error: {e}", exc_info=True)
+        raise HTTPException(status_code=500, detail=f"Session error: {str(e)}")
+
+    # 保存音頻到臨時檔
+    temp_audio_file_path: Optional[str] = None
+    try:
+        # 從文件名獲取擴展名
+        file_ext = os.path.splitext(audio_file.filename)[1].lower()
+        if not file_ext:
+            file_ext = '.wav'  # 默認擴展名
+        
+        # 使用原始擴展名創建臨時文件
+        with tempfile.NamedTemporaryFile(delete=False, suffix=file_ext) as tmp_audio_file:
+            content = await audio_file.read()
+            tmp_audio_file.write(content)
+            temp_audio_file_path = tmp_audio_file.name
+        logger.debug(f"Saved temp audio file: {temp_audio_file_path} (format: {file_ext})")
+    except Exception as e:
+        logger.error(f"Failed saving uploaded audio: {e}", exc_info=True)
+        raise HTTPException(status_code=400, detail=f"Failed to save audio file: {str(e)}")
+
+    # Gemini 轉錄
+    try:
+        from ..llm.gemini_client import GeminiClient
+        from ..utils.audio_processor import get_audio_mime_type
+        
+        # 獲取 MIME 類型
+        mime_type = get_audio_mime_type(temp_audio_file_path)
+        logger.debug(f"Detected MIME type: {mime_type}")
+        
+        gemini_client = GeminiClient()
+        transcription_json = gemini_client.transcribe_audio(temp_audio_file_path, mime_type=mime_type, mode="general")
+        try:
+            transcription = json.loads(transcription_json)
+        except json.JSONDecodeError:
+            transcription = {"original": transcription_json, "options": [transcription_json]}
+        options = transcription.get("options") or []
+        original_text = transcription.get("original") or (options[0] if options else "")
+        text_input = original_text # 在 general 模式下，直接使用 original_text
+        if not text_input:
+            raise HTTPException(status_code=400, detail="Unable to transcribe audio")
+        logger.info(f"Gemini transcription selected text: '{text_input}' (options={len(options)})")
+    except HTTPException:
+        raise
+    except Exception as e:
+        logger.error(f"Gemini transcription failed: {e}", exc_info=True)
+        raise HTTPException(status_code=500, detail=f"Transcription error: {str(e)}")
+
+    # Phase 5: 音頻對話性能監控
+    performance_monitor = get_performance_monitor()
+    implementation_version = session.get("implementation_version", "unknown")
+    monitoring_context = performance_monitor.start_request(
+        implementation=implementation_version,
+        endpoint="audio_dialogue",
+        character_id=character_id,
+        session_id=session_id
+    )
+    
+    # Dialogue processing
+    try:
+        dialogue_manager = session["dialogue_manager"]
+        response_json = await dialogue_manager.process_turn(text_input)
+        
+        # Phase 5: 記錄成功
+        performance_metrics = performance_monitor.end_request(
+            context=monitoring_context,
+            success=True,
+            response_length=len(str(response_json))
+        )
+        
+    except Exception as e:
+        logger.error(f"Dialogue processing failed: {e}", exc_info=True)
+        
+        # Phase 5: 記錄失敗
+        performance_monitor.end_request(
+            context=monitoring_context,
+            success=False,
+            error_message=str(e)
+        )
+        
+        raise HTTPException(status_code=500, detail=f"Dialogue error: {str(e)}")
+
+    # 格式化回應
+    try:
+        formatted_response = await format_dialogue_response(
+            response_json=response_json,
+            session_id=session_id,
+            session=session,
+            performance_metrics=performance_metrics,  # Phase 5: 傳遞性能指標
+            dialogue_manager=dialogue_manager  # 傳遞對話管理器以獲取優化統計
+        )
+        # 附加候選選項供前端參考（仍為直接模式，不要求再選）
+        if options:
+            formatted_response.speech_recognition_options = options
+        # 加入原始轉錄文本
+        formatted_response.original_transcription = original_text or None
+        background_tasks.add_task(cleanup_old_sessions, background_tasks)
+        return formatted_response
+    except Exception as e:
+        logger.error(f"Formatting response failed: {e}", exc_info=True)
+        raise HTTPException(status_code=500, detail=f"Formatting error: {str(e)}")
+    finally:
+        if temp_audio_file_path and os.path.exists(temp_audio_file_path):
+            try:
+                os.remove(temp_audio_file_path)
+                logger.debug(f"Deleted temp audio file: {temp_audio_file_path}")
+            except Exception as e:
+                logger.warning(f"Failed to delete temp audio file {temp_audio_file_path}: {e}")
+
+@app.post("/api/dialogue/select_response")
+async def select_response(request: SelectResponseRequest):
+    """處理患者選擇的回應
+    
+    Args:
+        request: 包含會話ID和選擇的回應
+        
+    Returns:
+        成功或失敗的狀態
+    """
+    logger.debug(f"處理選擇回應請求: session_id={request.session_id}, selected_response='{request.selected_response}'")
+    
+    # 檢查會話是否存在
+    if request.session_id not in session_store:
+        logger.error(f"找不到指定的會話: {request.session_id}")
+        raise HTTPException(status_code=404, detail="找不到指定的會話")
+    
+    # 獲取會話
+    session = session_store[request.session_id]
+    
+    # 更新會話活動時間
+    session["last_activity"] = asyncio.get_event_loop().time()
+    
+    try:
+        # 將選擇的回應添加到對話歷史
+        dialogue_manager = session["dialogue_manager"]
+        
+        # 檢查對話歷史中的最後一個狀態是否為等待選擇狀態
+        # 使用更可靠的檢測方法，檢查會話屬性而非文本匹配
+        is_after_speech_recognition = False
+        
+        # 1. 檢查是否有語音識別標記
+        if hasattr(dialogue_manager, 'last_response_state') and dialogue_manager.last_response_state == "WAITING_SELECTION":
+            is_after_speech_recognition = True
+            logger.debug("檢測到語音識別狀態標記: WAITING_SELECTION")
+        
+        # 2. 檢查對話日誌中是否有語音識別選項記錄
+        if hasattr(dialogue_manager, 'interaction_log') and dialogue_manager.interaction_log:
+            latest_entries = dialogue_manager.interaction_log[-3:]  # 檢查最近的3個記錄
+            for entry in latest_entries:
+                if isinstance(entry, dict) and 'speech_recognition_options' in entry and entry['speech_recognition_options']:
+                    is_after_speech_recognition = True
+                    logger.debug("檢測到語音識別選項記錄")
+                    break
+        
+        # 3. 檢查選擇的回應是否在最近的語音識別選項列表中
+        if hasattr(dialogue_manager, 'last_speech_options') and dialogue_manager.last_speech_options:
+            # 檢查部分匹配，因為選項可能有些微差異
+            for option in dialogue_manager.last_speech_options:
+                if option in request.selected_response or request.selected_response in option:
+                    is_after_speech_recognition = True
+                    logger.debug(f"選擇的回應與語音選項匹配: {option}")
+                    break
+        
+        # 4. 直接檢查對話內容中的標記或關鍵詞
+        last_entries = dialogue_manager.conversation_history[-3:]  # 檢查最近的3個對話
+        for entry in last_entries:
+            if "語音輸入" in entry or "請從以下選項中選擇" in entry or "語音識別" in entry:
+                is_after_speech_recognition = True
+                logger.debug(f"從對話內容檢測到語音識別相關標記: {entry}")
+                break
+        
+        # 記錄到對話歷史
+        dialogue_manager.conversation_history.append(f"{dialogue_manager.character.name}: {request.selected_response}")
+        
+        # 記錄選擇的回應
+        dialogue_manager.log_interaction(
+            user_input="",  # 空，因為這只是回應選擇
+            response_options=[],  # 空，因為選項已經在之前的請求中記錄
+            selected_response=request.selected_response
+        )
+        
+        # 保存交互日誌
+        dialogue_manager.save_interaction_log()
+        
+        # 如果這是語音識別後的選擇，不需要向 Gemini API 發送請求
+        if is_after_speech_recognition:
+            logger.info(f"這是語音識別後的選擇，跳過 Gemini API 處理: {request.selected_response}")
+            
+            # 清除語音識別的狀態標記(如果有)
+            if hasattr(dialogue_manager, 'last_response_state'):
+                dialogue_manager.last_response_state = "NORMAL"
+            if hasattr(dialogue_manager, 'last_speech_options'):
+                dialogue_manager.last_speech_options = []
+            
+            # 直接返回成功訊息，不包含回應
+            return {
+                "status": "success", 
+                "message": "語音識別選擇已記錄",
+                "responses": ["已記錄您的選擇"],
+                "state": "NORMAL",
+                "dialogue_context": "語音識別選擇完成"
+            }
+        
+        # Phase 5: 選擇回應性能監控
+        performance_monitor = get_performance_monitor()
+        implementation_version = session.get("implementation_version", "unknown")
+        character_id = session.get("character_id", "unknown")
+        monitoring_context = performance_monitor.start_request(
+            implementation=implementation_version,
+            endpoint="select_response",
+            character_id=character_id,
+            session_id=request.session_id
+        )
+        
+        # 如果不是語音識別後的選擇，正常處理
+        logger.info(f"處理選擇的回應，發送到 Gemini API: {request.selected_response}")
+        try:
+            response_json = await dialogue_manager.process_turn(request.selected_response)
+            
+            # Phase 5: 記錄成功
+            performance_metrics = performance_monitor.end_request(
+                context=monitoring_context,
+                success=True,
+                response_length=len(str(response_json))
+            )
+            
+        except Exception as e:
+            # Phase 5: 記錄失敗
+            performance_monitor.end_request(
+                context=monitoring_context,
+                success=False,
+                error_message=str(e)
+            )
+            raise
+        
+        logger.debug(f"成功記錄選擇的回應: {request.selected_response}")
+        logger.debug(f"對話管理器處理結果: {response_json}")
+        
+        # 構建具有處理結果的回應
+        response_dict = json.loads(response_json)
+        return {
+            "status": "success", 
+            "message": "回應選擇已記錄",
+            "responses": response_dict.get("responses", []),
+            "state": response_dict.get("state", "NORMAL"),
+            "dialogue_context": response_dict.get("dialogue_context", "一般對話")
+        }
+    
+    except Exception as e:
+        logger.error(f"處理選擇回應時出錯: {e}", exc_info=True)
+        raise HTTPException(status_code=500, detail=f"處理選擇回應時出錯: {str(e)}")
+
+
+# 如果直接運行此模塊，啟動服務器
+if __name__ == "__main__":
+    # 啟動前清理角色和會話緩存
+    character_cache.clear()
+    session_store.clear()
+    logger.info("已清理角色和會話緩存，啟動服務器...")
+    
+    # 啟動服務器
+    uvicorn.run("src.api.server:app", host="0.0.0.0", port=8000, reload=True) 
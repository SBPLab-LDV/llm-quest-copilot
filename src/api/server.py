#!/usr/bin/env python3
# -*- coding: utf-8 -*-
"""對話系統 API 服務器。
提供了基於 FastAPI 的接口，可以與對話系統進行交互。
"""

import os
import uuid
import time
import asyncio
import logging
import tempfile
import json
from datetime import datetime
from typing import Dict, Optional, List, Any, Union
<<<<<<< HEAD
import sys
import codecs
from dataclasses import asdict
=======
>>>>>>> def4f901

import numpy as np
from scipy.io import wavfile

import uvicorn
from fastapi import FastAPI, HTTPException, UploadFile, File, Form, BackgroundTasks, Request
from fastapi.responses import FileResponse
from fastapi.middleware.cors import CORSMiddleware
from pydantic import BaseModel
<<<<<<< HEAD

# 添加更完整的錯誤處理和日誌記錄
import traceback
=======
>>>>>>> def4f901

# 自定義 StreamHandler 來處理 Windows 控制台編碼問題
class SafeStreamHandler(logging.StreamHandler):
    def emit(self, record):
        try:
            msg = self.format(record)
            stream = self.stream
            # 安全輸出，捕獲任何編碼錯誤
            try:
                stream.write(msg + self.terminator)
            except UnicodeEncodeError:
                # 對於 Windows 控制台，移除不能顯示的字符或使用替代字符
                safe_msg = "".join(c if ord(c) < 128 else '?' for c in msg)
                stream.write(safe_msg + self.terminator)
            self.flush()
        except Exception:
            self.handleError(record)

# 設置日誌記錄器，確保使用 UTF-8 編碼
logging.basicConfig(
    level=logging.DEBUG,
    format='%(asctime)s - %(name)s - %(levelname)s - %(message)s',
    handlers=[
        logging.FileHandler('api_server.log', mode='w', encoding='utf-8')
    ]
)

# 添加安全控制台處理器
console_handler = SafeStreamHandler()
console_handler.setLevel(logging.INFO)
console_handler.setFormatter(logging.Formatter('%(asctime)s - %(name)s - %(levelname)s - %(message)s'))

# 獲取根日誌記錄器並添加處理器
root_logger = logging.getLogger()
root_logger.addHandler(console_handler)

# 模組日誌記錄器
logger = logging.getLogger(__name__)

# 導入現有的對話系統
from ..core.dialogue import DialogueManager
from ..core.character import Character
from ..core.state import DialogueState

# 定義請求和回應模型
class TextRequest(BaseModel):
    """文本請求模型"""
    text: str
    character_id: str
    session_id: Optional[str] = None
    response_format: Optional[str] = "text"  # 可選值: "text" 或 "audio"
    character_config: Optional[Dict[str, Any]] = None  # 客戶端提供的角色配置

class DialogueResponse(BaseModel):
    """對話回應模型"""
    status: str
    responses: List[str]
    state: str
    dialogue_context: str
    session_id: str

class SelectResponseRequest(BaseModel):
    """選擇回應請求模型"""
    session_id: str
    selected_response: str

# 會話存儲，用於維護多個客戶端的對話狀態
session_store: Dict[str, Dict[str, Any]] = {}

# 角色記憶體緩存，避免重複創建角色實例
character_cache: Dict[str, Character] = {}

# 創建 FastAPI 應用
app = FastAPI(
    title="對話系統 API",
    description="提供對話系統的 HTTP 接口，接收文本或音頻輸入並返回對話回應",
    version="1.0.0"
)

# 添加 CORS 中間件以支持跨域請求
app.add_middleware(
    CORSMiddleware,
    allow_origins=["*"],
    allow_credentials=True,
    allow_methods=["*"],
    allow_headers=["*"],
)

# 添加請求中間件來記錄請求體
@app.middleware("http")
async def log_requests(request: Request, call_next):
    """記錄所有請求和請求體"""
    # 記錄請求信息
    logger.debug(f"接收到請求: {request.method} {request.url}")
    logger.debug(f"請求頭: {request.headers}")
    
    # 讀取並記錄請求體，但需要克隆它以便於後續讀取
    body = await request.body()
    logger.debug(f"原始請求體: {body}")
    
    # 重建請求以便於後續處理
    async def receive():
        return {"type": "http.request", "body": body}
    
    request._receive = receive
    
    # 處理請求並返回響應
    response = await call_next(request)
    return response

# 依賴注入：獲取或創建會話
async def get_or_create_session(
    request: Request,
    session_id: Optional[str] = None,
    character_id: Optional[str] = None,
    character_config: Optional[Dict[str, Any]] = None
) -> Dict[str, Any]:
    """獲取現有會話或創建新會話

    Args:
        request: 原始請求對象，用於日誌記錄
        session_id: 客戶端提供的會話ID
        character_id: 角色ID，用於創建新會話時
        character_config: 客戶端提供的角色設定 (可選)

    Returns:
        會話數據字典
    """
    logger.debug(f"嘗試獲取或創建會話: session_id={session_id}, character_id={character_id}, character_config={'提供' if character_config else '未提供'}")
    
    # 如果已存在會話，則返回
    if session_id and session_id in session_store:
        logger.debug(f"找到現有會話: {session_id}")
        return session_store[session_id]
    
    # 嘗試從請求體獲取 character_id 和 character_config (如果未直接提供)
    if not character_id or character_config is None:
        try:
            # 檢測請求類型
            content_type = request.headers.get("content-type", "")
            
            if "application/json" in content_type:
                # 如果是 JSON 請求
                body = await request.json()
                logger.debug(f"解析後的 JSON 請求體: {body}")
                if "character_id" in body and not character_id:
                    character_id = body["character_id"]
                    logger.debug(f"從 JSON 請求體提取 character_id: {character_id}")
                if "character_config" in body and character_config is None:
                    character_config = body["character_config"]
                    logger.debug(f"從 JSON 請求體提取 character_config")
            elif "multipart/form-data" in content_type:
                # 如果是多部分表單請求（如音頻上傳），則 character_config 可能來自 character_config_json 欄位
                form = await request.form()
                logger.debug(f"解析後的多部分表單數據: {form}")
                
                if "character_id" in form and not character_id:
                    character_id = form["character_id"]
                    logger.debug(f"從表單提取 character_id: {character_id}")
                
                if "character_config_json" in form and character_config is None:
                    try:
                        character_config_json = form["character_config_json"]
                        character_config = json.loads(character_config_json)
                        logger.debug(f"從表單 character_config_json 字段提取並解析 character_config")
                    except json.JSONDecodeError as e:
                        logger.error(f"解析表單中的 character_config_json 失敗: {e}")
        except Exception as e:
            logger.error(f"從請求體提取數據時出錯: {e}")
        
    # 驗證 character_id
    if not character_id:
        logger.error("未提供 character_id")
        raise HTTPException(
            status_code=400, 
            detail="創建新會話需要提供 character_id"
        )
    
    # 獲取或創建角色實例
    if character_id not in character_cache:
        logger.debug(f"創建新角色: {character_id}")
        
        # 創建基本角色
        if character_config:
            # 嘗試使用客戶端提供的配置
            try:
                logger.info(f"使用客戶端提供的配置創建角色: {character_id}")
                logger.debug(f"配置內容: {json.dumps(character_config, ensure_ascii=False, indent=2)}")
                
                # 提取必要字段
                name = character_config.get("name", f"Patient_{character_id}")
                persona = character_config.get("persona", "一般病患")
                backstory = character_config.get("backstory", "無特殊病史記錄")
                goal = character_config.get("goal", "尋求醫療協助")
                details = character_config.get("details", None)
                
                character = Character(
                    name=name,
                    persona=persona,
                    backstory=backstory,
                    goal=goal,
                    details=details
                )
                logger.debug(f"成功使用客戶端配置創建角色: {character.name}")
            except Exception as e:
                logger.error(f"使用客戶端配置創建角色失敗: {e}", exc_info=True)
                # 使用預設值創建
                character = create_default_character(character_id)
        else:
            # 使用預設值創建
            character = create_default_character(character_id)
        
        character_cache[character_id] = character
    
    # 創建新會話ID
    new_session_id = session_id or str(uuid.uuid4())
    logger.debug(f"創建新會話: {new_session_id}")
    
    # 創建對話管理器
    try:
        dialogue_manager = create_dialogue_manager(
            character=character_cache[character_id],
            log_dir="logs/api"
        )
    except Exception as e:
        logger.error(f"創建對話管理器失敗: {e}", exc_info=True)
        raise HTTPException(
            status_code=500,
            detail=f"創建對話管理器失敗: {str(e)}"
        )
    
    # 存儲會話數據
    session_store[new_session_id] = {
        "dialogue_manager": dialogue_manager,
        "character_id": character_id,
        "created_at": asyncio.get_event_loop().time(),
        "last_activity": asyncio.get_event_loop().time(),
    }
    
    return session_store[new_session_id]

def create_default_character(character_id: str) -> Character:
    """創建預設角色實例
    
    Args:
        character_id: 角色ID
        
    Returns:
        Character 實例
    """
    logger.info(f"使用預設設置創建角色 {character_id}")
    
    # 創建基本預設角色
    return Character(
        name=f"Patient_{character_id}",
        persona="口腔癌病患",
        backstory="此為系統創建的預設角色，正在接受口腔癌治療。",
        goal="與醫護人員清楚溝通並了解治療計畫",
        details={
            "fixed_settings": {
                "流水編號": int(character_id) if character_id.isdigit() else 99,
                "年齡": 60,
                "性別": "男",
                "診斷": "口腔癌",
                "分期": "stage II",
                "腫瘤方向": "右側",
                "手術術式": "腫瘤切除+皮瓣重建"
            },
            "floating_settings": {
                "目前接受治療場所": "病房",
                "目前治療階段": "手術後/出院前",
                "目前治療狀態": "腫瘤切除術後，尚未進行化學治療與放射線置離療",
                "關鍵字": "恢復",
                "個案現況": "病人於一週前進行腫瘤切除手術，目前恢復狀況良好，但仍需觀察。"
            }
        }
    )

# 語音轉文本函數
async def speech_to_text(audio_file: UploadFile) -> str:
    """將上傳的音頻文件轉換為文本

    Args:
        audio_file: 上傳的音頻文件

    Returns:
        轉換後的文本
    """
    logger.debug(f"開始處理音頻文件: {audio_file.filename}")
    
    try:
        # 保存上傳的文件
        temp_file_path = f"temp_audio_{uuid.uuid4()}.wav"
        with open(temp_file_path, "wb") as f:
            content = await audio_file.read()
            f.write(content)
        
        logger.debug(f"已保存臨時文件: {temp_file_path}")
        
        # 在真實環境中，這裡會調用語音識別 API
        # 但為了測試，我們返回一個測試消息
        test_message = "您好，這是一條測試訊息。請告訴我您是誰？"
        
        logger.debug(f"語音轉文本結果: '{test_message}'")
        
        # 刪除臨時文件
        try:
            os.remove(temp_file_path)
            logger.debug(f"已刪除臨時文件: {temp_file_path}")
        except Exception as e:
            logger.warning(f"刪除臨時文件時出錯: {e}")
        
        return test_message
    
    except Exception as e:
        logger.error(f"音頻處理失敗: {e}", exc_info=True)
        raise HTTPException(
            status_code=400,
            detail=f"音頻處理失敗: {str(e)}"
        )

# 會話清理任務
async def cleanup_old_sessions(background_tasks: BackgroundTasks):
    """清理長時間未活動的會話

    Args:
        background_tasks: FastAPI 背景任務
    """
    current_time = asyncio.get_event_loop().time()
    session_timeout = 3600  # 1小時無活動則清理
    
    sessions_to_remove = []
    for session_id, session_data in session_store.items():
        if current_time - session_data["last_activity"] > session_timeout:
            sessions_to_remove.append(session_id)
    
    for session_id in sessions_to_remove:
        # 保存對話日誌後刪除會話
        session_store[session_id]["dialogue_manager"].save_interaction_log()
        del session_store[session_id]

# 添加一個輔助函數來處理回應格式化
async def format_dialogue_response(
    response_json: str,
    session_id: Optional[str] = None,
    session: Optional[Dict[str, Any]] = None
) -> DialogueResponse:
    """格式化對話回應
    
    Args:
        response_json: 對話管理器返回的 JSON 字符串
        session_id: 會話 ID
        session: 會話對象
    
    Returns:
        格式化的對話回應
    """
    # 解析回應
    logger.debug(f"格式化對話回應: {response_json}")
    
    try:
        response_dict = json.loads(response_json)
        logger.debug(f"解析後的 JSON 回應: {json.dumps(response_dict, ensure_ascii=False, indent=2)}")
    except json.JSONDecodeError as e:
        logger.error(f"解析 JSON 失敗: {e}")
        response_dict = {
            "responses": ["抱歉，處理您的請求時出現了問題"],
            "state": "CONFUSED",
            "dialogue_context": "未知上下文"
        }
    
    # 找出當前會話ID
    current_session_id = session_id
    if not current_session_id and session:
        for key, value in session_store.items():
            if value is session:
                current_session_id = key
                break
    
    # 確保所有必要的鍵都存在於字典中，使用合理的預設值
    if "responses" not in response_dict or not response_dict["responses"]:
        logger.warning("回應中缺少 responses 鍵或為空，使用默認值")
        response_dict["responses"] = ["抱歉，我需要一些時間處理您的問題"]
    
    if "state" not in response_dict:
        logger.warning("回應中缺少 state 鍵，使用默認值")
        response_dict["state"] = "CONFUSED"
    
    if "dialogue_context" not in response_dict:
        logger.warning("回應中缺少 dialogue_context 鍵，使用默認值")
        response_dict["dialogue_context"] = "未知上下文"
    
    # 處理 CONFUSED 狀態，提供更好的備用回應
    if response_dict["state"] == "CONFUSED" and session and "dialogue_manager" in session:
        character = session["dialogue_manager"].character
        logger.info(f"將 CONFUSED 回應替換為角色適當的回應")
        character_name = character.name
        character_persona = character.persona
        
        # 為避免每次返回相同的備用回應，我們可以提供幾種不同的選項
        fallback_responses = [
            f"您好，我是{character_name}。{character_persona}。您需要什麼幫助嗎？",
            f"抱歉，我理解您想了解更多關於我的情況。我是{character_name}，{character_persona}。",
            f"您好，我是{character_name}。我可能沒有完全理解您的問題，能請您換個方式說明嗎？",
            f"我是{character_name}，{character_persona}。抱歉，我現在可能沒法完全理解您的問題。"
        ]
        
        # 使用時間戳作為簡單的輪換機制
        import time
        index = int(time.time()) % len(fallback_responses)
        
        response_dict["responses"] = [fallback_responses[index]]
        response_dict["state"] = "NORMAL"  # 改為 NORMAL 狀態
        response_dict["dialogue_context"] = "一般問診對話"
        
        logger.info(f"生成備用回應: {response_dict['responses'][0]}")
    
    # 構建回應對象
    try:
        response = DialogueResponse(
            status="success",
            responses=response_dict["responses"],
            state=response_dict["state"],
            dialogue_context=response_dict["dialogue_context"],
            session_id=current_session_id or str(uuid.uuid4())
        )
        return response
    except Exception as e:
        logger.error(f"創建 DialogueResponse 時出錯: {e}", exc_info=True)
        # 提供一個回退方案，創建一個基本的回應
        return DialogueResponse(
            status="error",
            responses=["抱歉，處理您的請求時出現錯誤"],
            state="CONFUSED",
            dialogue_context="錯誤處理",
            session_id=current_session_id or str(uuid.uuid4())
        )

# API 路由
@app.post("/api/dialogue/text", response_model=DialogueResponse)
async def process_text_dialogue(
    request: Request,
    background_tasks: BackgroundTasks
):
    """處理文本對話請求

    Args:
        request: 原始請求對象
        background_tasks: FastAPI 背景任務

    Returns:
        對話回應
    """
    try:
        # 手動解析請求體
        logger.debug("開始處理文本對話請求")
        body = await request.json()
        logger.debug(f"解析後的請求體: {body}")
        
        # 創建請求模型
        text = body.get("text", "")
        character_id = body.get("character_id")
        session_id = body.get("session_id")
        response_format = body.get("response_format", "text")
        character_config = body.get("character_config")  # 提取客戶端提供的角色配置
        
        logger.debug(f"提取參數: text={text}, character_id={character_id}, session_id={session_id}, response_format={response_format}, character_config={'提供' if character_config else '未提供'}")
        
        # 參數檢查
        if not text:
            raise HTTPException(status_code=400, detail="必須提供 text 參數")
        if not character_id:
            raise HTTPException(status_code=400, detail="必須提供 character_id 參數")
        
        # 臨時解決方案：如果提供了 session_id 但不在 session_store 中，返回錯誤
        if session_id and session_id not in session_store:
            raise HTTPException(status_code=404, detail="找不到指定的會話，請創建新會話")
        
        # 如果有會話 ID，使用現有會話
        if session_id and session_id in session_store:
            session = session_store[session_id]
            # 更新會話活動時間
            session["last_activity"] = asyncio.get_event_loop().time()
        else:
            # 創建新會話 - 使用 get_or_create_session 處理 character_config
            try:
<<<<<<< HEAD
                logger.debug("嘗試創建新會話")
=======
>>>>>>> def4f901
                session = await get_or_create_session(
                    request=request,
                    character_id=character_id,
                    character_config=character_config
                )
                session_id = next(key for key, value in session_store.items() if value is session)
<<<<<<< HEAD
                logger.debug(f"成功創建新會話，ID: {session_id}")
            except Exception as e:
                logger.error(f"創建會話時出錯: {e}", exc_info=True)
                # 記錄詳細的堆疊跟踪
                logger.error(f"詳細錯誤堆疊: {traceback.format_exc()}")
=======
            except Exception as e:
                logger.error(f"創建會話時出錯: {e}", exc_info=True)
>>>>>>> def4f901
                raise HTTPException(
                    status_code=500,
                    detail=f"創建會話失敗: {str(e)}"
                )
        
        # 在調用對話管理器前添加診斷信息
        logger.debug(f"使用的角色信息: id={character_id}, name={session['dialogue_manager'].character.name}")
        
<<<<<<< HEAD
        try:
            # 調用對話管理器處理用戶輸入
            dialogue_manager = session["dialogue_manager"]
            logger.debug(f"調用對話管理器處理: '{text}'")
            
            # 直接使用對話管理器處理
            response_json = await dialogue_manager.process_turn(text)
            logger.debug(f"對話管理器返回結果: {response_json}")
        except Exception as e:
            logger.error(f"對話管理器處理輸入時出錯: {e}", exc_info=True)
            # 記錄詳細的堆疊跟踪
            logger.error(f"詳細錯誤堆疊: {traceback.format_exc()}")
            raise HTTPException(
                status_code=500,
                detail=f"對話處理失敗: {str(e)}"
            )
=======
        # 調用對話管理器處理用戶輸入
        dialogue_manager = session["dialogue_manager"]
        logger.debug(f"調用對話管理器處理: '{text}'")
        
        # 直接使用對話管理器處理
        response_json = await dialogue_manager.process_turn(text)
>>>>>>> def4f901
        
        # 排程清理舊會話
        background_tasks.add_task(cleanup_old_sessions, background_tasks)
        
        # 使用輔助函數格式化回應
        try:
            response = await format_dialogue_response(
                response_json=response_json,
                session_id=session_id,
                session=session
            )
            logger.debug(f"返回回應: {response}")
        except Exception as e:
            logger.error(f"格式化回應時出錯: {e}", exc_info=True)
            # 記錄詳細的堆疊跟踪
            logger.error(f"詳細錯誤堆疊: {traceback.format_exc()}")
            raise HTTPException(
                status_code=500,
                detail=f"格式化回應失敗: {str(e)}"
            )
        
        # 如果需要語音回覆，轉換文本為語音
        if response_format == "audio":
            # 選擇第一個回覆選項作為語音內容
            text_to_speak = response.responses[0] if response.responses else "無回應"
            
            # 生成語音文件
            audio_file_path = dummy_tts(text_to_speak)
            
            # 創建背景任務以刪除臨時文件
            bg_tasks = BackgroundTasks()
            bg_tasks.add_task(os.unlink, audio_file_path)
            
            # 返回語音文件
            response = FileResponse(
                path=audio_file_path,
                media_type="audio/wav",
                filename=f"response_{hash(text_to_speak)}.wav",
                background=bg_tasks  # 使用正確創建的背景任務
            )
            # 添加會話ID到頭部
            if hasattr(response, "session_id"):
                response.headers["X-Session-ID"] = str(response.session_id)
            else:
                response.headers["X-Session-ID"] = str(session_id) if session_id else ""
            return response
        else:
            # 返回正常的文本回覆
            return response
        
    except json.JSONDecodeError as e:
        logger.error(f"JSON 解析錯誤: {e}")
        logger.error(f"詳細錯誤堆疊: {traceback.format_exc()}")
        raise HTTPException(status_code=400, detail=f"無效的 JSON 格式: {str(e)}")
    except Exception as e:
        logger.error(f"處理文本對話請求時出錯: {e}", exc_info=True)
        logger.error(f"詳細錯誤堆疊: {traceback.format_exc()}")
        raise HTTPException(status_code=500, detail=f"處理請求時發生錯誤: {str(e)}")

@app.post("/api/dialogue/audio", response_model=DialogueResponse)
async def process_audio_dialogue(
    request: Request,
    background_tasks: BackgroundTasks,
    audio_file: UploadFile = File(...),
    character_id: str = Form(...),
    session_id: Optional[str] = Form(None),
    response_format: Optional[str] = Form("text"),  # 回覆格式，默認為文本
    character_config_json: Optional[str] = Form(None),  # 新增：角色配置 JSON 字符串
):
    """處理音頻對話請求

    Args:
        request: 原始請求對象
        background_tasks: FastAPI 背景任務
        audio_file: 上傳的音頻文件
        character_id: 角色ID
        session_id: 會話ID (可選)
        response_format: 回覆格式 (可選值: "text" 或 "audio")
        character_config_json: 角色配置的 JSON 字符串 (可選)

    Returns:
        對話回應
    """
    logger.debug(f"處理音頻對話請求: character_id={character_id}, session_id={session_id}, character_config_json={'提供' if character_config_json else '未提供'}")
    
    # 解析角色配置 JSON 字符串
    character_config = None
    if character_config_json:
        try:
            character_config = json.loads(character_config_json)
            logger.debug(f"已解析角色配置 JSON: {json.dumps(character_config, ensure_ascii=False, indent=2)}")
        except json.JSONDecodeError as e:
            logger.error(f"角色配置 JSON 解析錯誤: {e}")
            raise HTTPException(status_code=400, detail=f"無效的角色配置 JSON: {str(e)}")
    
    # 如果有會話 ID，使用現有會話
    if session_id and session_id in session_store:
        session = session_store[session_id]
        # 更新會話活動時間
        session["last_activity"] = asyncio.get_event_loop().time()
    else:
        # 創建新會話 - 使用 get_or_create_session 處理 character_config
        try:
            session = await get_or_create_session(
                request=request,
                character_id=character_id,
                character_config=character_config
            )
            session_id = next(key for key, value in session_store.items() if value is session)
            logger.debug(f"已創建新會話: {session_id}")
        except Exception as e:
            logger.error(f"創建會話時出錯: {e}", exc_info=True)
            raise HTTPException(
                status_code=500,
                detail=f"創建會話失敗: {str(e)}"
            )
    
    # 語音轉文本
    text = await speech_to_text(audio_file)
    logger.debug(f"音頻已轉換為文本: '{text}'")
    
    # 調用對話管理器處理用戶輸入
    dialogue_manager = session["dialogue_manager"]
    logger.debug(f"調用對話管理器處理音頻轉換文本: '{text}'")
    response_json = await dialogue_manager.process_turn(text)
    
    # 排程清理舊會話
    background_tasks.add_task(cleanup_old_sessions, background_tasks)
    
    # 使用輔助函數格式化回應
    response = await format_dialogue_response(
        response_json=response_json,
        session_id=session_id,
        session=session
    )
    
    logger.debug(f"返回音頻對話回應: {response}")
    
    # 如果需要語音回覆，轉換文本為語音
    if response_format == "audio":
        # 選擇第一個回覆選項作為語音內容
        text_to_speak = response.responses[0] if response.responses else "無回應"
        
        # 生成語音文件
        audio_file_path = dummy_tts(text_to_speak)
        
        # 創建背景任務以刪除臨時文件
        bg_tasks = BackgroundTasks()
        bg_tasks.add_task(os.unlink, audio_file_path)
        
        # 返回語音文件
        response = FileResponse(
            path=audio_file_path,
            media_type="audio/wav",
            filename=f"response_{hash(text_to_speak)}.wav",
            background=bg_tasks  # 使用正確創建的背景任務
        )
        # 添加會話ID到頭部
        response.headers["X-Session-ID"] = str(session_id) if session_id else ""
        return response
    else:
        # 返回正常的文本回覆
        return response

@app.get("/api/health")
async def health_check():
    """健康檢查端點"""
    return {"status": "ok", "active_sessions": len(session_store)}

# 添加一個簡單的 dummy TTS 函數
def dummy_tts(text: str) -> str:
    """模擬文本轉語音功能，生成測試用的音頻文件

<<<<<<< HEAD
    Args:
        text: 要轉換為語音的文本

    Returns:
        生成的音頻文件路徑
    """
    logger.debug(f"生成測試音頻文件，文本: '{text}'")
    
    try:
        # 創建一個簡單的 WAV 文件
        # 16kHz 採樣率，單聲道，16 位整數
        sample_rate = 16000
        duration = min(2 + len(text) * 0.05, 10)  # 根據文本長度調整，最長10秒
        
        # 產生數據，使用簡單的正弦波
        t = np.arange(0, duration, 1/sample_rate)
        frequency = 440  # A4 音符的頻率
        amplitude = 32767 * 0.5  # 16 位整數的一半振幅
        
        # 生成正弦波
        audio = np.sin(2 * np.pi * frequency * t) * amplitude
        audio = audio.astype(np.int16)  # 轉換為 16 位整數
        
        # 創建臨時文件
        output_path = f"temp_tts_{uuid.uuid4()}.wav"
        
        # 保存為 WAV 文件
        from scipy.io import wavfile
        wavfile.write(output_path, sample_rate, audio)
        
        logger.debug(f"已生成測試音頻文件: {output_path}")
        return output_path
    
    except Exception as e:
        logger.error(f"生成測試音頻文件失敗: {e}", exc_info=True)
        # 如果出錯，創建一個空音頻文件
        output_path = f"empty_tts_{uuid.uuid4()}.wav"
        
        # 創建 1 秒鐘的靜音
        sample_rate = 16000
        silence = np.zeros(sample_rate, dtype=np.int16)
        
        from scipy.io import wavfile
        wavfile.write(output_path, sample_rate, silence)
        
        logger.warning(f"由於錯誤，創建了空白音頻文件: {output_path}")
        return output_path

# 添加一個新函數創建對話管理器，並添加詳細日誌記錄
def create_dialogue_manager(character: Character, log_dir: str = "logs/api") -> DialogueManager:
    """創建對話管理器並添加詳細日誌記錄
    
    Args:
        character: 角色對象
        log_dir: 日誌目錄
    
    Returns:
        DialogueManager 實例
    """
    logger.debug(f"創建對話管理器，角色: {character.name}, 類型: {type(character)}")
    
    # 使用與獨立測試腳本相同的方式創建 DialogueManager
    try:
        # 僅使用必要參數
        manager = DialogueManager(character)
        logger.debug(f"成功創建對話管理器: {type(manager)}")
        return manager
    except Exception as e:
        logger.error(f"創建對話管理器失敗: {e}", exc_info=True)
        raise

@app.post("/api/dialogue/select_response")
async def select_response(request: SelectResponseRequest):
    """處理患者選擇的回應
    
    Args:
        request: 包含會話ID和選擇的回應
        
    Returns:
        成功或失敗的狀態
    """
    logger.debug(f"處理選擇回應請求: session_id={request.session_id}, selected_response='{request.selected_response}'")
    
    # 檢查會話是否存在
    if request.session_id not in session_store:
        logger.error(f"找不到指定的會話: {request.session_id}")
        raise HTTPException(status_code=404, detail="找不到指定的會話")
    
    # 獲取會話
    session = session_store[request.session_id]
    
    # 更新會話活動時間
    session["last_activity"] = asyncio.get_event_loop().time()
    
    try:
        # 將選擇的回應添加到對話歷史
        dialogue_manager = session["dialogue_manager"]
        
        # 記錄到對話歷史（假設最後一輪對話還沒有回應）
        dialogue_manager.conversation_history.append(f"{dialogue_manager.character.name}: {request.selected_response}")
        
        # 記錄選擇的回應
        dialogue_manager.log_interaction(
            user_input="",  # 空，因為這只是回應選擇
            response_options=[],  # 空，因為選項已經在之前的請求中記錄
            selected_response=request.selected_response
        )
        dialogue_manager.save_interaction_log()
        
        logger.debug(f"成功記錄選擇的回應: {request.selected_response}")
        return {"status": "success", "message": "回應選擇已記錄"}
    
    except Exception as e:
        logger.error(f"處理選擇回應時出錯: {e}", exc_info=True)
        raise HTTPException(status_code=500, detail=f"處理選擇回應時出錯: {str(e)}")
=======
    Args:
        text: 要轉換為語音的文本

    Returns:
        生成的音頻文件路徑
    """
    logger.debug(f"生成測試音頻文件，文本: '{text}'")
    
    try:
        # 創建一個簡單的 WAV 文件
        # 16kHz 採樣率，單聲道，16 位整數
        sample_rate = 16000
        duration = min(2 + len(text) * 0.05, 10)  # 根據文本長度調整，最長10秒
        
        # 產生數據，使用簡單的正弦波
        t = np.arange(0, duration, 1/sample_rate)
        frequency = 440  # A4 音符的頻率
        amplitude = 32767 * 0.5  # 16 位整數的一半振幅
        
        # 生成正弦波
        audio = np.sin(2 * np.pi * frequency * t) * amplitude
        audio = audio.astype(np.int16)  # 轉換為 16 位整數
        
        # 創建臨時文件
        output_path = f"temp_tts_{uuid.uuid4()}.wav"
        
        # 保存為 WAV 文件
        from scipy.io import wavfile
        wavfile.write(output_path, sample_rate, audio)
        
        logger.debug(f"已生成測試音頻文件: {output_path}")
        return output_path
    
    except Exception as e:
        logger.error(f"生成測試音頻文件失敗: {e}", exc_info=True)
        # 如果出錯，創建一個空音頻文件
        output_path = f"empty_tts_{uuid.uuid4()}.wav"
        
        # 創建 1 秒鐘的靜音
        sample_rate = 16000
        silence = np.zeros(sample_rate, dtype=np.int16)
        
        from scipy.io import wavfile
        wavfile.write(output_path, sample_rate, silence)
        
        logger.warning(f"由於錯誤，創建了空白音頻文件: {output_path}")
        return output_path

# 添加一個新函數創建對話管理器，並添加詳細日誌記錄
def create_dialogue_manager(character: Character, log_dir: str = "logs/api") -> DialogueManager:
    """創建對話管理器並添加詳細日誌記錄
    
    Args:
        character: 角色對象
        log_dir: 日誌目錄
    
    Returns:
        DialogueManager 實例
    """
    logger.debug(f"創建對話管理器，角色: {character.name}, 類型: {type(character)}")
    
    # 使用與獨立測試腳本相同的方式創建 DialogueManager
    try:
        # 僅使用必要參數
        manager = DialogueManager(character)
        logger.debug(f"成功創建對話管理器: {type(manager)}")
        return manager
    except Exception as e:
        logger.error(f"創建對話管理器失敗: {e}", exc_info=True)
        raise
>>>>>>> def4f901

# 如果直接運行此模塊，啟動服務器
if __name__ == "__main__":
    # 啟動前清理角色和會話緩存
    character_cache.clear()
    session_store.clear()
    logger.info("已清理角色和會話緩存，啟動服務器...")
    
    # 啟動服務器
    uvicorn.run("src.api.server:app", host="0.0.0.0", port=8000, reload=True) <|MERGE_RESOLUTION|>--- conflicted
+++ resolved
@@ -13,12 +13,10 @@
 import json
 from datetime import datetime
 from typing import Dict, Optional, List, Any, Union
-<<<<<<< HEAD
 import sys
 import codecs
 from dataclasses import asdict
-=======
->>>>>>> def4f901
+
 
 import numpy as np
 from scipy.io import wavfile
@@ -28,12 +26,9 @@
 from fastapi.responses import FileResponse
 from fastapi.middleware.cors import CORSMiddleware
 from pydantic import BaseModel
-<<<<<<< HEAD
 
 # 添加更完整的錯誤處理和日誌記錄
 import traceback
-=======
->>>>>>> def4f901
 
 # 自定義 StreamHandler 來處理 Windows 控制台編碼問題
 class SafeStreamHandler(logging.StreamHandler):
@@ -520,26 +515,18 @@
         else:
             # 創建新會話 - 使用 get_or_create_session 處理 character_config
             try:
-<<<<<<< HEAD
                 logger.debug("嘗試創建新會話")
-=======
->>>>>>> def4f901
                 session = await get_or_create_session(
                     request=request,
                     character_id=character_id,
                     character_config=character_config
                 )
                 session_id = next(key for key, value in session_store.items() if value is session)
-<<<<<<< HEAD
                 logger.debug(f"成功創建新會話，ID: {session_id}")
             except Exception as e:
                 logger.error(f"創建會話時出錯: {e}", exc_info=True)
                 # 記錄詳細的堆疊跟踪
                 logger.error(f"詳細錯誤堆疊: {traceback.format_exc()}")
-=======
-            except Exception as e:
-                logger.error(f"創建會話時出錯: {e}", exc_info=True)
->>>>>>> def4f901
                 raise HTTPException(
                     status_code=500,
                     detail=f"創建會話失敗: {str(e)}"
@@ -548,7 +535,6 @@
         # 在調用對話管理器前添加診斷信息
         logger.debug(f"使用的角色信息: id={character_id}, name={session['dialogue_manager'].character.name}")
         
-<<<<<<< HEAD
         try:
             # 調用對話管理器處理用戶輸入
             dialogue_manager = session["dialogue_manager"]
@@ -565,14 +551,6 @@
                 status_code=500,
                 detail=f"對話處理失敗: {str(e)}"
             )
-=======
-        # 調用對話管理器處理用戶輸入
-        dialogue_manager = session["dialogue_manager"]
-        logger.debug(f"調用對話管理器處理: '{text}'")
-        
-        # 直接使用對話管理器處理
-        response_json = await dialogue_manager.process_turn(text)
->>>>>>> def4f901
         
         # 排程清理舊會話
         background_tasks.add_task(cleanup_old_sessions, background_tasks)
@@ -746,7 +724,6 @@
 def dummy_tts(text: str) -> str:
     """模擬文本轉語音功能，生成測試用的音頻文件
 
-<<<<<<< HEAD
     Args:
         text: 要轉換為語音的文本
 
@@ -862,78 +839,7 @@
     except Exception as e:
         logger.error(f"處理選擇回應時出錯: {e}", exc_info=True)
         raise HTTPException(status_code=500, detail=f"處理選擇回應時出錯: {str(e)}")
-=======
-    Args:
-        text: 要轉換為語音的文本
-
-    Returns:
-        生成的音頻文件路徑
-    """
-    logger.debug(f"生成測試音頻文件，文本: '{text}'")
-    
-    try:
-        # 創建一個簡單的 WAV 文件
-        # 16kHz 採樣率，單聲道，16 位整數
-        sample_rate = 16000
-        duration = min(2 + len(text) * 0.05, 10)  # 根據文本長度調整，最長10秒
-        
-        # 產生數據，使用簡單的正弦波
-        t = np.arange(0, duration, 1/sample_rate)
-        frequency = 440  # A4 音符的頻率
-        amplitude = 32767 * 0.5  # 16 位整數的一半振幅
-        
-        # 生成正弦波
-        audio = np.sin(2 * np.pi * frequency * t) * amplitude
-        audio = audio.astype(np.int16)  # 轉換為 16 位整數
-        
-        # 創建臨時文件
-        output_path = f"temp_tts_{uuid.uuid4()}.wav"
-        
-        # 保存為 WAV 文件
-        from scipy.io import wavfile
-        wavfile.write(output_path, sample_rate, audio)
-        
-        logger.debug(f"已生成測試音頻文件: {output_path}")
-        return output_path
-    
-    except Exception as e:
-        logger.error(f"生成測試音頻文件失敗: {e}", exc_info=True)
-        # 如果出錯，創建一個空音頻文件
-        output_path = f"empty_tts_{uuid.uuid4()}.wav"
-        
-        # 創建 1 秒鐘的靜音
-        sample_rate = 16000
-        silence = np.zeros(sample_rate, dtype=np.int16)
-        
-        from scipy.io import wavfile
-        wavfile.write(output_path, sample_rate, silence)
-        
-        logger.warning(f"由於錯誤，創建了空白音頻文件: {output_path}")
-        return output_path
-
-# 添加一個新函數創建對話管理器，並添加詳細日誌記錄
-def create_dialogue_manager(character: Character, log_dir: str = "logs/api") -> DialogueManager:
-    """創建對話管理器並添加詳細日誌記錄
-    
-    Args:
-        character: 角色對象
-        log_dir: 日誌目錄
-    
-    Returns:
-        DialogueManager 實例
-    """
-    logger.debug(f"創建對話管理器，角色: {character.name}, 類型: {type(character)}")
-    
-    # 使用與獨立測試腳本相同的方式創建 DialogueManager
-    try:
-        # 僅使用必要參數
-        manager = DialogueManager(character)
-        logger.debug(f"成功創建對話管理器: {type(manager)}")
-        return manager
-    except Exception as e:
-        logger.error(f"創建對話管理器失敗: {e}", exc_info=True)
-        raise
->>>>>>> def4f901
+
 
 # 如果直接運行此模塊，啟動服務器
 if __name__ == "__main__":

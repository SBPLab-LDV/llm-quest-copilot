--- conflicted
+++ resolved
@@ -46,18 +46,10 @@
   請評估以下NPC回應的品質：
   
   當前狀態：{current_state}
-<<<<<<< HEAD
-  玩家輸入：{player_input}
-  NPC回應：
-  {response}
-  ————————————————————————————————————————————————————————————————————————
-  NPC回應中包含了五種不同的回應，請從中選擇一個回應進行評估。
-=======
   護理人員輸入：{player_input}
   NPC回應：{response}
 
   NPC回應中會包含五種不同的回應，請從中選擇一個回應進行評估。
->>>>>>> 228d13ef
   
   請從以下幾個面向進行評估，並給出0到1之間的分數。
   請只回傳 JSON 格式的評估結果，不要有其他說明文字：
